--- conflicted
+++ resolved
@@ -43,19 +43,6 @@
 var seed = maphash.MakeSeed()
 
 func shardCacheKey(key fscache.CacheKey) uint64 {
-<<<<<<< HEAD
-
-	/*
-		hkey := []byte("12345678901234567890098765432112")
-		hasher, _ := highwayhash.New64(hkey)
-		hasher.Write(util.UnsafeToBytes(&key.Offset))
-		hasher.Write(util.UnsafeToBytes(&key.Sz))
-		hasher.Write([]byte(key.Path))
-		return hasher.Sum64()
-	*/
-
-=======
->>>>>>> f946e624
 	var hasher maphash.Hash
 	hasher.SetSeed(seed)
 	hasher.Write(util.UnsafeToBytes(&key.Offset))

--- conflicted
+++ resolved
@@ -29,53 +29,19 @@
 
 // give blob
 func mock_runSql_streaming(
-<<<<<<< HEAD
-	ctx context.Context,
 	sqlproc *sqlexec.SqlProcess,
-=======
-	proc *process.Process,
->>>>>>> caf1ce51
 	sql string,
 ) (executor.Result, error) {
 	return executor.Result{}, nil
 }
 
 func mock_runSql_streaming_parser_error(
-<<<<<<< HEAD
-	ctx context.Context,
 	sqlproc *sqlexec.SqlProcess,
-=======
-	proc *process.Process,
->>>>>>> caf1ce51
 	sql string,
 ) (executor.Result, error) {
 	return executor.Result{}, moerr.NewInternalErrorNoCtx("sql parser error")
 }
 
-<<<<<<< HEAD
-func mock_runSql_streaming_cancel(
-	ctx context.Context,
-	sqlproc *sqlexec.SqlProcess,
-	sql string,
-	ch chan executor.Result,
-	err_chan chan error,
-) (executor.Result, error) {
-
-	proc := sqlproc.Proc
-	select {
-	case <-proc.Ctx.Done():
-		close(ch)
-		return executor.Result{}, ctx.Err()
-	case <-ctx.Done():
-		close(ch)
-		return executor.Result{}, ctx.Err()
-	default:
-	}
-	return executor.Result{}, nil
-}
-
-=======
->>>>>>> caf1ce51
 func TestIvfSearchRace(t *testing.T) {
 
 	runSql = mock_runSql_streaming
@@ -119,33 +85,4 @@
 
 	_, _, err := idx.Search(sqlproc, idxcfg, tblcfg, v, rt, 4)
 	require.NotNil(t, err)
-<<<<<<< HEAD
-}
-
-func TestIvfSearchCancel(t *testing.T) {
-
-	runSql_streaming = mock_runSql_streaming_cancel
-
-	var idxcfg vectorindex.IndexConfig
-	var tblcfg vectorindex.IndexTableConfig
-
-	m := mpool.MustNewZero()
-	proc := testutil.NewProcessWithMPool(t, "", m)
-	proc.Ctx, proc.Cancel = context.WithCancelCause(proc.Ctx)
-	sqlproc := sqlexec.NewSqlProcess(proc)
-
-	idxcfg.Ivfflat.Metric = uint16(metric.Metric_L2Distance)
-
-	v := []float32{0, 1, 2}
-	rt := vectorindex.RuntimeConfig{}
-
-	idx := &IvfflatSearchIndex[float32]{}
-
-	proc.Cancel(moerr.NewInternalErrorNoCtx("user cancel"))
-
-	_, _, err := idx.Search(sqlproc, idxcfg, tblcfg, v, rt, 4)
-	t.Logf("error: %v", err)
-	require.Error(t, err)
-=======
->>>>>>> caf1ce51
 }
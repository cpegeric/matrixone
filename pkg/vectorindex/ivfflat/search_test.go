// Copyright 2022 Matrix Origin
//
// Licensed under the Apache License, Version 2.0 (the "License");
// you may not use this file except in compliance with the License.
// You may obtain a copy of the License at
//
//      http://www.apache.org/licenses/LICENSE-2.0
//
// Unless required by applicable law or agreed to in writing, software
// distributed under the License is distributed on an "AS IS" BASIS,
// WITHOUT WARRANTIES OR CONDITIONS OF ANY KIND, either express or implied.
// See the License for the specific language governing permissions and
// limitations under the License.

package ivfflat

import (
	"testing"

	"github.com/matrixorigin/matrixone/pkg/common/moerr"
	"github.com/matrixorigin/matrixone/pkg/common/mpool"
	"github.com/matrixorigin/matrixone/pkg/testutil"
	"github.com/matrixorigin/matrixone/pkg/util/executor"
	"github.com/matrixorigin/matrixone/pkg/vectorindex"
	"github.com/matrixorigin/matrixone/pkg/vectorindex/metric"
	"github.com/matrixorigin/matrixone/pkg/vectorindex/sqlexec"
	"github.com/stretchr/testify/require"
)

// give blob
<<<<<<< HEAD
func mock_runSql_streaming(
	sqlproc *sqlexec.SqlProcess,
=======
func mock_runSql(
	proc *process.Process,
>>>>>>> 6a29156a
	sql string,
) (executor.Result, error) {
	return executor.Result{}, nil
}

<<<<<<< HEAD
func mock_runSql_streaming_parser_error(
	sqlproc *sqlexec.SqlProcess,
=======
func mock_runSql_parser_error(
	proc *process.Process,
>>>>>>> 6a29156a
	sql string,
) (executor.Result, error) {
	return executor.Result{}, moerr.NewInternalErrorNoCtx("sql parser error")
}

func TestIvfSearchRace(t *testing.T) {

	runSql = mock_runSql

	var idxcfg vectorindex.IndexConfig
	var tblcfg vectorindex.IndexTableConfig

	m := mpool.MustNewZero()
	proc := testutil.NewProcessWithMPool(t, "", m)
	sqlproc := sqlexec.NewSqlProcess(proc)

	idxcfg.Ivfflat.Metric = uint16(metric.Metric_L2Distance)

	v := []float32{0, 1, 2}
	rt := vectorindex.RuntimeConfig{}

	idx := &IvfflatSearchIndex[float32]{}

<<<<<<< HEAD
	_, _, err := idx.Search(sqlproc, idxcfg, tblcfg, v, rt, 4)
	require.NotNil(t, err)
=======
	_, _, err := idx.Search(proc, idxcfg, tblcfg, v, rt, 4)
	require.Nil(t, err)
>>>>>>> 6a29156a

}

func TestIvfSearchParserError(t *testing.T) {

	runSql = mock_runSql_parser_error

	var idxcfg vectorindex.IndexConfig
	var tblcfg vectorindex.IndexTableConfig

	m := mpool.MustNewZero()
	proc := testutil.NewProcessWithMPool(t, "", m)
	sqlproc := sqlexec.NewSqlProcess(proc)

	idxcfg.Ivfflat.Metric = uint16(metric.Metric_L2Distance)

	v := []float32{0, 1, 2}
	rt := vectorindex.RuntimeConfig{}

	idx := &IvfflatSearchIndex[float32]{}

	_, _, err := idx.Search(sqlproc, idxcfg, tblcfg, v, rt, 4)
	require.NotNil(t, err)
}<|MERGE_RESOLUTION|>--- conflicted
+++ resolved
@@ -28,25 +28,15 @@
 )
 
 // give blob
-<<<<<<< HEAD
-func mock_runSql_streaming(
+func mock_runSql(
 	sqlproc *sqlexec.SqlProcess,
-=======
-func mock_runSql(
-	proc *process.Process,
->>>>>>> 6a29156a
 	sql string,
 ) (executor.Result, error) {
 	return executor.Result{}, nil
 }
 
-<<<<<<< HEAD
-func mock_runSql_streaming_parser_error(
+func mock_runSql_parser_error(
 	sqlproc *sqlexec.SqlProcess,
-=======
-func mock_runSql_parser_error(
-	proc *process.Process,
->>>>>>> 6a29156a
 	sql string,
 ) (executor.Result, error) {
 	return executor.Result{}, moerr.NewInternalErrorNoCtx("sql parser error")
@@ -70,13 +60,8 @@
 
 	idx := &IvfflatSearchIndex[float32]{}
 
-<<<<<<< HEAD
 	_, _, err := idx.Search(sqlproc, idxcfg, tblcfg, v, rt, 4)
-	require.NotNil(t, err)
-=======
-	_, _, err := idx.Search(proc, idxcfg, tblcfg, v, rt, 4)
 	require.Nil(t, err)
->>>>>>> 6a29156a
 
 }
 

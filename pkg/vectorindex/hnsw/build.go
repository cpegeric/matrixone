--- conflicted
+++ resolved
@@ -20,10 +20,7 @@
 	"math"
 	"os"
 	"strings"
-<<<<<<< HEAD
-=======
 	"sync"
->>>>>>> 6a02ce5c
 	"sync/atomic"
 
 	"github.com/matrixorigin/matrixone/pkg/common/moerr"
@@ -172,36 +169,24 @@
 
 // is the index empty
 func (idx *HnswBuildIndex) Empty() (bool, error) {
-<<<<<<< HEAD
-	sz := idx.Count.Load()
-=======
 	sz, err := idx.Index.Len()
 	if err != nil {
 		return false, err
 	}
->>>>>>> 6a02ce5c
 	return (sz == 0), nil
 }
 
 // check the index is full, i.e. 10K vectors
 func (idx *HnswBuildIndex) Full() (bool, error) {
-<<<<<<< HEAD
-	sz := idx.Count.Load()
-=======
 	sz, err := idx.Index.Len()
 	if err != nil {
 		return false, err
 	}
->>>>>>> 6a02ce5c
 	return (sz == vectorindex.MaxIndexCapacity), nil
 }
 
 // add vector to the index
 func (idx *HnswBuildIndex) Add(key int64, vec []float32) error {
-<<<<<<< HEAD
-	idx.Count.Add(1)
-=======
->>>>>>> 6a02ce5c
 	return idx.Index.Add(uint64(key), vec)
 }
 

// Copyright 2022 Matrix Origin
//
// Licensed under the Apache License, Version 2.0 (the "License");
// you may not use this file except in compliance with the License.
// You may obtain a copy of the License at
//
//     http://www.apache.org/licenses/LICENSE-2.0
//
// Unless required by applicable law or agreed to in writing, software
// distributed under the License is distributed on an "AS IS" BASIS,
// WITHOUT WARRANTIES OR CONDITIONS OF ANY KIND, either express or implied.
// See the License for the specific language governing permissions and
// limitations under the License.

package plan

import (
	"context"
	"encoding/json"
	"fmt"
	"slices"
	"strconv"
	"strings"
	"time"

	"github.com/google/uuid"
	"github.com/matrixorigin/matrixone/pkg/catalog"
	"github.com/matrixorigin/matrixone/pkg/common/moerr"
	"github.com/matrixorigin/matrixone/pkg/container/types"
	"github.com/matrixorigin/matrixone/pkg/logutil"
	"github.com/matrixorigin/matrixone/pkg/pb/plan"
	"github.com/matrixorigin/matrixone/pkg/pb/timestamp"
	"github.com/matrixorigin/matrixone/pkg/sql/parsers/dialect"
	"github.com/matrixorigin/matrixone/pkg/sql/parsers/dialect/mysql"
	"github.com/matrixorigin/matrixone/pkg/sql/parsers/tree"
	"github.com/matrixorigin/matrixone/pkg/sql/plan/function"
	"github.com/matrixorigin/matrixone/pkg/sql/util"
	"github.com/matrixorigin/matrixone/pkg/vm/engine/tae/options"
)

func NewQueryBuilder(queryType plan.Query_StatementType, ctx CompilerContext, isPrepareStatement bool, skipStats bool) *QueryBuilder {
	var mysqlCompatible bool

	mode, err := ctx.ResolveVariable("sql_mode", true, false)
	if err == nil {
		if modeStr, ok := mode.(string); ok {
			if !strings.Contains(modeStr, "ONLY_FULL_GROUP_BY") {
				mysqlCompatible = true
			}
		}
	}

	return &QueryBuilder{
		qry: &Query{
			StmtType: queryType,
		},
		compCtx:            ctx,
		ctxByNode:          []*BindContext{},
		nameByColRef:       make(map[[2]int32]string),
		nextTag:            0,
		mysqlCompatible:    mysqlCompatible,
		tag2Table:          make(map[int32]*TableDef),
		tag2NodeID:         make(map[int32]int32),
		isPrepareStatement: isPrepareStatement,
		deleteNode:         make(map[uint64]int32),
		skipStats:          skipStats,
	}
}

func (builder *QueryBuilder) remapSingleColRef(col *plan.ColRef, colMap map[[2]int32][2]int32, remapInfo *RemapInfo) error {
	mapID := [2]int32{col.RelPos, col.ColPos}
	if ids, ok := colMap[mapID]; ok {
		col.RelPos = ids[0]
		col.ColPos = ids[1]
		col.Name = builder.nameByColRef[mapID]
	} else {
		var keys []string
		for k := range colMap {
			keys = append(keys, fmt.Sprintf("%v", k))
		}
		mapKeys := fmt.Sprintf("{ %s }", strings.Join(keys, ", "))
		return moerr.NewParseErrorf(builder.GetContext(), "remapInfo %s ; can't find column %v in context's map %s", remapInfo.String(), mapID, mapKeys)
	}
	return nil
}

func (builder *QueryBuilder) remapColRefForExpr(expr *Expr, colMap map[[2]int32][2]int32, remapInfo *RemapInfo) error {
	switch ne := expr.Expr.(type) {
	case *plan.Expr_Col:
		return builder.remapSingleColRef(ne.Col, colMap, remapInfo)

	case *plan.Expr_F:
		for _, arg := range ne.F.GetArgs() {
			err := builder.remapColRefForExpr(arg, colMap, remapInfo)
			if err != nil {
				return err
			}
		}
	case *plan.Expr_W:
		err := builder.remapColRefForExpr(ne.W.WindowFunc, colMap, remapInfo)
		if err != nil {
			return err
		}
		for _, order := range ne.W.OrderBy {
			err = builder.remapColRefForExpr(order.Expr, colMap, remapInfo)
			if err != nil {
				return err
			}
		}
	}
	return nil
}

type ColRefRemapping struct {
	globalToLocal map[[2]int32][2]int32
	localToGlobal [][2]int32
}

func (m *ColRefRemapping) addColRef(colRef [2]int32) {
	m.globalToLocal[colRef] = [2]int32{0, int32(len(m.localToGlobal))}
	m.localToGlobal = append(m.localToGlobal, colRef)
}

func (m *ColRefRemapping) String() string {
	if m == nil {
		return "empty ColRefRemapping"
	}
	sb := strings.Builder{}
	sb.WriteString("ColRefRemapping{")
	sb.WriteString("globalToLocal")
	for k, v := range m.globalToLocal {
		sb.WriteString(fmt.Sprintf("[%v : %v]", k, v))
	}
	sb.WriteString("localToGlobal")
	for k, v := range m.localToGlobal {
		sb.WriteString(fmt.Sprintf("[%v : %v]", k, v))
	}
	sb.WriteString("}")
	return sb.String()
}

func (builder *QueryBuilder) copyNode(ctx *BindContext, nodeId int32) int32 {
	node := builder.qry.Nodes[nodeId]
	newNode := DeepCopyNode(node)
	newNode.Children = make([]int32, 0, len(node.Children))
	for _, child := range node.Children {
		newNode.Children = append(newNode.Children, builder.copyNode(ctx, child))
	}
	newNodeId := builder.appendNode(newNode, ctx)
	return newNodeId
}

func (builder *QueryBuilder) remapAllColRefs(nodeID int32, step int32, colRefCnt map[[2]int32]int, colRefBool map[[2]int32]bool, sinkColRef map[[2]int32]int) (*ColRefRemapping, error) {
	node := builder.qry.Nodes[nodeID]

	remapping := &ColRefRemapping{
		globalToLocal: make(map[[2]int32][2]int32),
	}
	remapInfo := RemapInfo{
		step:       step,
		node:       node,
		colRefCnt:  colRefCnt,
		colRefBool: colRefBool,
		sinkColRef: sinkColRef,
		remapping:  remapping,
	}

	switch node.NodeType {
	case plan.Node_FUNCTION_SCAN:
		for _, expr := range node.FilterList {
			increaseRefCnt(expr, 1, colRefCnt)
		}

		internalRemapping := &ColRefRemapping{
			globalToLocal: make(map[[2]int32][2]int32),
		}

		tag := node.BindingTags[0]
		newTableDef := DeepCopyTableDef(node.TableDef, false)

		for i, col := range node.TableDef.Cols {
			globalRef := [2]int32{tag, int32(i)}
			if colRefCnt[globalRef] == 0 {
				continue
			}

			internalRemapping.addColRef(globalRef)

			newTableDef.Cols = append(newTableDef.Cols, DeepCopyColDef(col))
		}

		if len(newTableDef.Cols) == 0 {
			internalRemapping.addColRef([2]int32{tag, 0})
			newTableDef.Cols = append(newTableDef.Cols, DeepCopyColDef(node.TableDef.Cols[0]))
		}

		node.TableDef = newTableDef

		remapInfo.tip = "FilterList"
		remapInfo.interRemapping = internalRemapping
		for idx, expr := range node.FilterList {
			increaseRefCnt(expr, -1, colRefCnt)
			remapInfo.srcExprIdx = idx
			err := builder.remapColRefForExpr(expr, internalRemapping.globalToLocal, &remapInfo)
			if err != nil {
				return nil, err
			}
		}

		for i, col := range node.TableDef.Cols {
			if colRefCnt[internalRemapping.localToGlobal[i]] == 0 {
				continue
			}

			remapping.addColRef(internalRemapping.localToGlobal[i])

			node.ProjectList = append(node.ProjectList, &plan.Expr{
				Typ: col.Typ,
				Expr: &plan.Expr_Col{
					Col: &plan.ColRef{
						RelPos: 0,
						ColPos: int32(i),
						Name:   col.Name,
					},
				},
			})
		}

		if len(node.ProjectList) == 0 {
			if len(node.TableDef.Cols) == 0 {
				globalRef := [2]int32{tag, 0}
				remapping.addColRef(globalRef)

				node.ProjectList = append(node.ProjectList, &plan.Expr{
					Typ: node.TableDef.Cols[0].Typ,
					Expr: &plan.Expr_Col{
						Col: &plan.ColRef{
							RelPos: 0,
							ColPos: 0,
							Name:   node.TableDef.Cols[0].Name,
						},
					},
				})
			} else {
				remapping.addColRef(internalRemapping.localToGlobal[0])
				node.ProjectList = append(node.ProjectList, &plan.Expr{
					Typ: node.TableDef.Cols[0].Typ,
					Expr: &plan.Expr_Col{
						Col: &plan.ColRef{
							RelPos: 0,
							ColPos: 0,
							Name:   node.TableDef.Cols[0].Name,
						},
					},
				})
			}
		}

		if len(node.Children) == 0 {
			break
		}

		childId := node.Children[0]
		for _, expr := range node.TblFuncExprList {
			increaseRefCnt(expr, 1, colRefCnt)
		}
		childMap, err := builder.remapAllColRefs(childId, step, colRefCnt, colRefBool, sinkColRef)

		if err != nil {
			return nil, err
		}

		remapInfo.tip = "TblFuncExprList"
		remapInfo.interRemapping = internalRemapping
		for idx, expr := range node.TblFuncExprList {
			increaseRefCnt(expr, -1, colRefCnt)
			remapInfo.srcExprIdx = idx
			err = builder.remapColRefForExpr(expr, childMap.globalToLocal, &remapInfo)
			if err != nil {
				return nil, err
			}
		}

	case plan.Node_TABLE_SCAN, plan.Node_MATERIAL_SCAN, plan.Node_EXTERNAL_SCAN, plan.Node_SOURCE_SCAN:
		for _, expr := range node.FilterList {
			increaseRefCnt(expr, 1, colRefCnt)
		}

		for _, expr := range node.BlockFilterList {
			increaseRefCnt(expr, 1, colRefCnt)
		}

		for _, rfSpec := range node.RuntimeFilterProbeList {
			if rfSpec.Expr != nil {
				increaseRefCnt(rfSpec.Expr, 1, colRefCnt)
			}
		}

		internalRemapping := &ColRefRemapping{
			globalToLocal: make(map[[2]int32][2]int32),
		}

		tag := node.BindingTags[0]
		newTableDef := DeepCopyTableDef(node.TableDef, false)

		for i, col := range node.TableDef.Cols {
			globalRef := [2]int32{tag, int32(i)}
			if colRefCnt[globalRef] == 0 {
				continue
			}

			internalRemapping.addColRef(globalRef)

			newTableDef.Cols = append(newTableDef.Cols, DeepCopyColDef(col))
		}

		if len(newTableDef.Cols) == 0 {
			internalRemapping.addColRef([2]int32{tag, 0})
			newTableDef.Cols = append(newTableDef.Cols, DeepCopyColDef(node.TableDef.Cols[0]))
		}

		node.TableDef = newTableDef

		remapInfo.tip = "FilterList"
		remapInfo.interRemapping = internalRemapping
		for idx, expr := range node.FilterList {
			increaseRefCnt(expr, -1, colRefCnt)
			remapInfo.srcExprIdx = idx
			err := builder.remapColRefForExpr(expr, internalRemapping.globalToLocal, &remapInfo)
			if err != nil {
				return nil, err
			}
		}

		remapInfo.tip = "BlockFilterList"
		for idx, expr := range node.BlockFilterList {
			increaseRefCnt(expr, -1, colRefCnt)
			remapInfo.srcExprIdx = idx
			err := builder.remapColRefForExpr(expr, internalRemapping.globalToLocal, &remapInfo)
			if err != nil {
				return nil, err
			}
		}

		remapInfo.tip = "RuntimeFilterProbeList"
		for idx, rfSpec := range node.RuntimeFilterProbeList {
			if rfSpec.Expr != nil {
				increaseRefCnt(rfSpec.Expr, -1, colRefCnt)
				remapInfo.srcExprIdx = idx
				err := builder.remapColRefForExpr(rfSpec.Expr, internalRemapping.globalToLocal, &remapInfo)
				if err != nil {
					return nil, err
				}
			}
		}

		for i, col := range node.TableDef.Cols {
			if colRefCnt[internalRemapping.localToGlobal[i]] == 0 {
				continue
			}

			remapping.addColRef(internalRemapping.localToGlobal[i])

			node.ProjectList = append(node.ProjectList, &plan.Expr{
				Typ: col.Typ,
				Expr: &plan.Expr_Col{
					Col: &plan.ColRef{
						RelPos: 0,
						ColPos: int32(i),
						Name:   builder.nameByColRef[internalRemapping.localToGlobal[i]],
					},
				},
			})
		}

		if len(node.ProjectList) == 0 {
			if len(node.TableDef.Cols) == 0 {
				globalRef := [2]int32{tag, 0}
				remapping.addColRef(globalRef)

				node.ProjectList = append(node.ProjectList, &plan.Expr{
					Typ: node.TableDef.Cols[0].Typ,
					Expr: &plan.Expr_Col{
						Col: &plan.ColRef{
							RelPos: 0,
							ColPos: 0,
							Name:   builder.nameByColRef[globalRef],
						},
					},
				})
			} else {
				remapping.addColRef(internalRemapping.localToGlobal[0])
				node.ProjectList = append(node.ProjectList, &plan.Expr{
					Typ: node.TableDef.Cols[0].Typ,
					Expr: &plan.Expr_Col{
						Col: &plan.ColRef{
							RelPos: 0,
							ColPos: 0,
							Name:   builder.nameByColRef[internalRemapping.localToGlobal[0]],
						},
					},
				})
			}
		}

	case plan.Node_INTERSECT, plan.Node_INTERSECT_ALL,
		plan.Node_UNION, plan.Node_UNION_ALL,
		plan.Node_MINUS, plan.Node_MINUS_ALL:

		thisTag := node.BindingTags[0]
		leftID := node.Children[0]
		rightID := node.Children[1]
		for i, expr := range node.ProjectList {
			increaseRefCnt(expr, 1, colRefCnt)
			globalRef := [2]int32{thisTag, int32(i)}
			remapping.addColRef(globalRef)
		}

		rightNode := builder.qry.Nodes[rightID]
		if rightNode.NodeType == plan.Node_PROJECT {
			projectTag := rightNode.BindingTags[0]
			for i := range rightNode.ProjectList {
				increaseRefCnt(&plan.Expr{
					Expr: &plan.Expr_Col{
						Col: &plan.ColRef{
							RelPos: projectTag,
							ColPos: int32(i),
						},
					}}, 1, colRefCnt)
			}
		}

		internalMap := make(map[[2]int32][2]int32)

		leftRemapping, err := builder.remapAllColRefs(leftID, step, colRefCnt, colRefBool, sinkColRef)
		if err != nil {
			return nil, err
		}
		for k, v := range leftRemapping.globalToLocal {
			internalMap[k] = v
		}

		_, err = builder.remapAllColRefs(rightID, step, colRefCnt, colRefBool, sinkColRef)
		if err != nil {
			return nil, err
		}

		remapInfo.tip = "ProjectList"
		for idx, expr := range node.ProjectList {
			increaseRefCnt(expr, -1, colRefCnt)
			remapInfo.srcExprIdx = idx
			err := builder.remapColRefForExpr(expr, internalMap, &remapInfo)
			if err != nil {
				return nil, err
			}
		}

	case plan.Node_JOIN:
		for _, expr := range node.OnList {
			increaseRefCnt(expr, 1, colRefCnt)
		}

		if node.DedupJoinCtx != nil {
			for _, col := range node.DedupJoinCtx.OldColList {
				colRefCnt[[2]int32{col.RelPos, col.ColPos}]++
			}

			for _, expr := range node.DedupJoinCtx.UpdateColExprList {
				increaseRefCnt(expr, 1, colRefCnt)
			}
		}

		internalMap := make(map[[2]int32][2]int32)

		leftID := node.Children[0]
		leftRemapping, err := builder.remapAllColRefs(leftID, step, colRefCnt, colRefBool, sinkColRef)
		if err != nil {
			return nil, err
		}

		for k, v := range leftRemapping.globalToLocal {
			internalMap[k] = v
		}

		rightID := node.Children[1]
		rightRemapping, err := builder.remapAllColRefs(rightID, step, colRefCnt, colRefBool, sinkColRef)
		if err != nil {
			return nil, err
		}

		for k, v := range rightRemapping.globalToLocal {
			internalMap[k] = [2]int32{1, v[1]}
		}

		remapInfo.tip = "OnList"
		for idx, expr := range node.OnList {
			increaseRefCnt(expr, -1, colRefCnt)
			remapInfo.srcExprIdx = idx
			err := builder.remapColRefForExpr(expr, internalMap, &remapInfo)
			if err != nil {
				return nil, err
			}
		}

		remapInfo.tip = "DedupJoinCtx"
		if node.DedupJoinCtx != nil {
			for i, col := range node.DedupJoinCtx.OldColList {
				colRefCnt[[2]int32{col.RelPos, col.ColPos}]--
				err := builder.remapSingleColRef(&node.DedupJoinCtx.OldColList[i], internalMap, &remapInfo)
				if err != nil {
					return nil, err
				}
			}

			for idx, expr := range node.DedupJoinCtx.UpdateColExprList {
				increaseRefCnt(expr, -1, colRefCnt)
				remapInfo.srcExprIdx = idx
				err := builder.remapColRefForExpr(expr, internalMap, &remapInfo)
				if err != nil {
					return nil, err
				}
			}
		}

		if node.JoinType == plan.Node_DEDUP && len(node.DedupColTypes) == 0 {
			node.DedupColTypes = []plan.Type{node.OnList[0].GetF().Args[0].Typ}
		}

		childProjList := builder.qry.Nodes[leftID].ProjectList
		for i, globalRef := range leftRemapping.localToGlobal {
			if colRefCnt[globalRef] == 0 {
				continue
			}

			remapping.addColRef(globalRef)
			if node.JoinType == plan.Node_RIGHT {
				childProjList[i].Typ.NotNullable = false
			}
			node.ProjectList = append(node.ProjectList, &plan.Expr{
				Typ: childProjList[i].Typ,
				Expr: &plan.Expr_Col{
					Col: &plan.ColRef{
						RelPos: 0,
						ColPos: int32(i),
						Name:   builder.nameByColRef[globalRef],
					},
				},
			})
		}

		if node.JoinType == plan.Node_MARK {
			globalRef := [2]int32{node.BindingTags[0], 0}
			remapping.addColRef(globalRef)

			node.ProjectList = append(node.ProjectList, &plan.Expr{
				Typ: plan.Type{
					Id:          int32(types.T_bool),
					NotNullable: false,
				},
				Expr: &plan.Expr_Col{
					Col: &plan.ColRef{
						RelPos: -1,
						ColPos: 0,
						Name:   builder.nameByColRef[globalRef],
					},
				},
			})
		} else {
			childProjList = builder.qry.Nodes[rightID].ProjectList
			for i, globalRef := range rightRemapping.localToGlobal {
				if colRefCnt[globalRef] == 0 {
					continue
				}

				remapping.addColRef(globalRef)

				if node.JoinType == plan.Node_LEFT {
					childProjList[i].Typ.NotNullable = false
				}

				node.ProjectList = append(node.ProjectList, &plan.Expr{
					Typ: childProjList[i].Typ,
					Expr: &plan.Expr_Col{
						Col: &plan.ColRef{
							RelPos: 1,
							ColPos: int32(i),
							Name:   builder.nameByColRef[globalRef],
						},
					},
				})
			}
		}

		if len(node.ProjectList) == 0 && len(leftRemapping.localToGlobal) > 0 {
			globalRef := leftRemapping.localToGlobal[0]
			remapping.addColRef(globalRef)

			node.ProjectList = append(node.ProjectList, &plan.Expr{
				Typ: builder.qry.Nodes[leftID].ProjectList[0].Typ,
				Expr: &plan.Expr_Col{
					Col: &plan.ColRef{
						RelPos: 0,
						ColPos: 0,
						Name:   builder.nameByColRef[globalRef],
					},
				},
			})
		}

	case plan.Node_AGG:
		for _, expr := range node.GroupBy {
			increaseRefCnt(expr, 1, colRefCnt)
		}

		for _, expr := range node.AggList {
			increaseRefCnt(expr, 1, colRefCnt)
		}

		childRemapping, err := builder.remapAllColRefs(node.Children[0], step, colRefCnt, colRefBool, sinkColRef)
		if err != nil {
			return nil, err
		}

		groupTag := node.BindingTags[0]
		aggregateTag := node.BindingTags[1]
		groupSize := int32(len(node.GroupBy))

		for _, expr := range node.FilterList {
			builder.remapHavingClause(expr, groupTag, aggregateTag, groupSize)
		}

		remapInfo.tip = "GroupBy"
		for idx, expr := range node.GroupBy {
			increaseRefCnt(expr, -1, colRefCnt)
			remapInfo.srcExprIdx = idx
			err := builder.remapColRefForExpr(expr, childRemapping.globalToLocal, &remapInfo)
			if err != nil {
				return nil, err
			}

			globalRef := [2]int32{groupTag, int32(idx)}
			if colRefCnt[globalRef] == 0 {
				continue
			}

			remapping.addColRef(globalRef)

			node.ProjectList = append(node.ProjectList, &plan.Expr{
				Typ: expr.Typ,
				Expr: &plan.Expr_Col{
					Col: &ColRef{
						RelPos: -1,
						ColPos: int32(idx),
						Name:   builder.nameByColRef[globalRef],
					},
				},
			})
		}

		remapInfo.tip = "AggList"
		for idx, expr := range node.AggList {
			increaseRefCnt(expr, -1, colRefCnt)
			remapInfo.srcExprIdx = idx
			err := builder.remapColRefForExpr(expr, childRemapping.globalToLocal, &remapInfo)
			if err != nil {
				return nil, err
			}

			globalRef := [2]int32{aggregateTag, int32(idx)}
			if colRefCnt[globalRef] == 0 {
				continue
			}

			remapping.addColRef(globalRef)

			node.ProjectList = append(node.ProjectList, &Expr{
				Typ: expr.Typ,
				Expr: &plan.Expr_Col{
					Col: &ColRef{
						RelPos: -2,
						ColPos: int32(idx) + groupSize,
						Name:   builder.nameByColRef[globalRef],
					},
				},
			})
		}

		if len(node.ProjectList) == 0 {
			if groupSize > 0 {
				globalRef := [2]int32{groupTag, 0}
				remapping.addColRef(globalRef)

				node.ProjectList = append(node.ProjectList, &plan.Expr{
					Typ: node.GroupBy[0].Typ,
					Expr: &plan.Expr_Col{
						Col: &plan.ColRef{
							RelPos: -1,
							ColPos: 0,
							Name:   builder.nameByColRef[globalRef],
						},
					},
				})
			} else {
				globalRef := [2]int32{aggregateTag, 0}
				remapping.addColRef(globalRef)

				node.ProjectList = append(node.ProjectList, &plan.Expr{
					Typ: node.AggList[0].Typ,
					Expr: &plan.Expr_Col{
						Col: &plan.ColRef{
							RelPos: -2,
							ColPos: 0,
							Name:   builder.nameByColRef[globalRef],
						},
					},
				})
			}
		}

		child := builder.qry.Nodes[node.Children[0]]
		if child.NodeType == plan.Node_TABLE_SCAN && len(child.FilterList) == 0 && len(node.GroupBy) == 0 && child.Limit == nil && child.Offset == nil {
			child.AggList = make([]*Expr, 0, len(node.AggList))
			for _, agg := range node.AggList {
				switch agg.GetF().Func.ObjName {
				case "starcount", "count", "min", "max":
					child.AggList = append(child.AggList, DeepCopyExpr(agg))
				default:
					child.AggList = nil
				}
				if child.AggList == nil {
					break
				}
			}
		}

	case plan.Node_SAMPLE:
		groupTag := node.BindingTags[0]
		sampleTag := node.BindingTags[1]
		increaseRefCntForExprList(node.GroupBy, 1, colRefCnt)
		increaseRefCntForExprList(node.AggList, 1, colRefCnt)

		// the result order of sample will follow [group by columns, sample columns, other columns].
		// and the projection list needs to be based on the result order.
		childRemapping, err := builder.remapAllColRefs(node.Children[0], step, colRefCnt, colRefBool, sinkColRef)
		if err != nil {
			return nil, err
		}

		for _, expr := range node.FilterList {
			builder.remapHavingClause(expr, groupTag, sampleTag, int32(len(node.GroupBy)))
		}

		remapInfo.tip = "GroupBy"
		// deal with group col and sample col.
		for i, expr := range node.GroupBy {
			increaseRefCnt(expr, -1, colRefCnt)
			remapInfo.srcExprIdx = i
			err = builder.remapColRefForExpr(expr, childRemapping.globalToLocal, &remapInfo)
			if err != nil {
				return nil, err
			}

			globalRef := [2]int32{groupTag, int32(i)}
			if colRefCnt[globalRef] == 0 {
				continue
			}

			remapping.addColRef(globalRef)

			node.ProjectList = append(node.ProjectList, &plan.Expr{
				Typ: expr.Typ,
				Expr: &plan.Expr_Col{
					Col: &ColRef{
						RelPos: -1,
						ColPos: int32(len(node.ProjectList)),
						Name:   builder.nameByColRef[globalRef],
					},
				},
			})
		}

		offsetSize := int32(len(node.GroupBy))
		remapInfo.tip = "AggList"
		for i, expr := range node.AggList {
			increaseRefCnt(expr, -1, colRefCnt)
			remapInfo.srcExprIdx = i
			err = builder.remapColRefForExpr(expr, childRemapping.globalToLocal, &remapInfo)
			if err != nil {
				return nil, err
			}

			globalRef := [2]int32{sampleTag, int32(i)}
			if colRefCnt[globalRef] == 0 {
				continue
			}

			remapping.addColRef(globalRef)

			node.ProjectList = append(node.ProjectList, &Expr{
				Typ: expr.Typ,
				Expr: &plan.Expr_Col{
					Col: &ColRef{
						RelPos: -2,
						ColPos: int32(i) + offsetSize,
						Name:   builder.nameByColRef[globalRef],
					},
				},
			})
		}

		offsetSize += int32(len(node.AggList))
		childProjectionList := builder.qry.Nodes[node.Children[0]].ProjectList
		for i, globalRef := range childRemapping.localToGlobal {
			if colRefCnt[globalRef] == 0 {
				continue
			}
			remapping.addColRef(globalRef)

			node.ProjectList = append(node.ProjectList, &plan.Expr{
				Typ: childProjectionList[i].Typ,
				Expr: &plan.Expr_Col{
					Col: &plan.ColRef{
						RelPos: 0,
						ColPos: int32(i) + offsetSize,
						Name:   builder.nameByColRef[globalRef],
					},
				},
			})
		}

	case plan.Node_TIME_WINDOW:
		for _, expr := range node.AggList {
			increaseRefCnt(expr, 1, colRefCnt)
		}
		increaseRefCnt(node.OrderBy[0].Expr, 1, colRefCnt)

		childRemapping, err := builder.remapAllColRefs(node.Children[0], step, colRefCnt, colRefBool, sinkColRef)
		if err != nil {
			return nil, err
		}

		timeTag := node.BindingTags[0]
		groupTag := node.BindingTags[1]

		// order by
		idx := 0
		increaseRefCnt(node.OrderBy[0].Expr, -1, colRefCnt)
		remapInfo.tip = "OrderBy[0].Expr"
		remapInfo.srcExprIdx = 0
		err = builder.remapColRefForExpr(node.OrderBy[0].Expr, childRemapping.globalToLocal, &remapInfo)
		if err != nil {
			return nil, err
		}
		globalRef := [2]int32{groupTag, int32(0)}
		if colRefCnt[globalRef] != 0 {
			remapping.addColRef(globalRef)

			node.ProjectList = append(node.ProjectList, &plan.Expr{
				Typ: node.OrderBy[0].Expr.Typ,
				Expr: &plan.Expr_Col{
					Col: &ColRef{
						RelPos: -1,
						ColPos: int32(idx),
						Name:   builder.nameByColRef[globalRef],
					},
				},
			})
			idx++
		}

		var wstart, wend *plan.Expr
		var i, j int
		remapInfo.tip = "AggList"
		for k, expr := range node.AggList {
			if e, ok := expr.Expr.(*plan.Expr_Col); ok {
				if e.Col.Name == TimeWindowStart {
					wstart = expr
					i = k
				}
				if e.Col.Name == TimeWindowEnd {
					wend = expr
					j = k
				}
				continue
			}
			increaseRefCnt(expr, -1, colRefCnt)
			remapInfo.srcExprIdx = k
			err = builder.remapColRefForExpr(expr, childRemapping.globalToLocal, &remapInfo)
			if err != nil {
				return nil, err
			}

			globalRef := [2]int32{timeTag, int32(k)}
			if colRefCnt[globalRef] == 0 {
				continue
			}

			remapping.addColRef(globalRef)

			node.ProjectList = append(node.ProjectList, &plan.Expr{
				Typ: expr.Typ,
				Expr: &plan.Expr_Col{
					Col: &ColRef{
						RelPos: -1,
						ColPos: int32(idx),
						Name:   builder.nameByColRef[globalRef],
					},
				},
			})
			idx++
		}

		if wstart != nil {
			increaseRefCnt(wstart, -1, colRefCnt)

			globalRef := [2]int32{timeTag, int32(i)}
			if colRefCnt[globalRef] == 0 {
				break
			}

			remapping.addColRef(globalRef)

			node.ProjectList = append(node.ProjectList, &plan.Expr{
				Typ: node.Timestamp.Typ,
				Expr: &plan.Expr_Col{
					Col: &ColRef{
						RelPos: -1,
						ColPos: int32(idx),
						Name:   builder.nameByColRef[globalRef],
					},
				},
			})
			idx++
		}

		if wend != nil {
			increaseRefCnt(wend, -1, colRefCnt)

			globalRef := [2]int32{timeTag, int32(j)}
			if colRefCnt[globalRef] == 0 {
				break
			}

			remapping.addColRef(globalRef)

			node.ProjectList = append(node.ProjectList, &plan.Expr{
				Typ: node.Timestamp.Typ,
				Expr: &plan.Expr_Col{
					Col: &ColRef{
						RelPos: -1,
						ColPos: int32(idx),
						Name:   builder.nameByColRef[globalRef],
					},
				},
			})
		}

	case plan.Node_WINDOW:
		for _, expr := range node.WinSpecList {
			increaseRefCnt(expr, 1, colRefCnt)
		}

		// remap children node
		childRemapping, err := builder.remapAllColRefs(node.Children[0], step, colRefCnt, colRefBool, sinkColRef)
		if err != nil {
			return nil, err
		}

		// append children projection list
		childProjList := builder.qry.Nodes[node.Children[0]].ProjectList
		for i, globalRef := range childRemapping.localToGlobal {
			if colRefCnt[globalRef] == 0 {
				continue
			}

			remapping.addColRef(globalRef)

			node.ProjectList = append(node.ProjectList, &plan.Expr{
				Typ: childProjList[i].Typ,
				Expr: &plan.Expr_Col{
					Col: &plan.ColRef{
						RelPos: 0,
						ColPos: int32(i),
						Name:   builder.nameByColRef[globalRef],
					},
				},
			})
		}

		windowTag := node.BindingTags[0]
		l := len(childProjList)

		// In the window function node,
		// the filtering conditions also need to be remapped
		for _, expr := range node.FilterList {
			// get col pos from remap info
			err = builder.remapWindowClause(
				expr,
				windowTag,
				int32(l),
				childRemapping.globalToLocal,
				&remapInfo)
			if err != nil {
				return nil, err
			}
		}

		// remap all window function
		remapInfo.tip = "WinSpecList"
		for idx, expr := range node.WinSpecList {
			increaseRefCnt(expr, -1, colRefCnt)
			remapInfo.srcExprIdx = idx
			err = builder.remapColRefForExpr(expr, childRemapping.globalToLocal, &remapInfo)
			if err != nil {
				return nil, err
			}

			globalRef := [2]int32{windowTag, node.GetWindowIdx()}
			if colRefCnt[globalRef] == 0 {
				continue
			}

			remapping.addColRef(globalRef)

			node.ProjectList = append(node.ProjectList, &plan.Expr{
				Typ: expr.Typ,
				Expr: &plan.Expr_Col{
					Col: &ColRef{
						RelPos: -1,
						ColPos: int32(l),
						Name:   builder.nameByColRef[globalRef],
					},
				},
			})
		}

	case plan.Node_FILL:

		for _, expr := range node.FillVal {
			increaseRefCnt(expr, 1, colRefCnt)
		}

		childRemapping, err := builder.remapAllColRefs(node.Children[0], step, colRefCnt, colRefBool, sinkColRef)
		if err != nil {
			return nil, err
		}

		for _, expr := range node.FillVal {
			increaseRefCnt(expr, -1, colRefCnt)
			err = builder.remapColRefForExpr(expr, childRemapping.globalToLocal, &remapInfo)
			if err != nil {
				return nil, err
			}
		}

		childProjList := builder.qry.Nodes[node.Children[0]].ProjectList
		for i, globalRef := range childRemapping.localToGlobal {
			if colRefCnt[globalRef] == 0 {
				continue
			}

			remapping.addColRef(globalRef)

			node.ProjectList = append(node.ProjectList, &plan.Expr{
				Typ: childProjList[i].Typ,
				Expr: &plan.Expr_Col{
					Col: &plan.ColRef{
						RelPos: 0,
						ColPos: int32(i),
						Name:   builder.nameByColRef[globalRef],
					},
				},
			})
		}

		//for _, expr := range node.AggList {
		//	increaseRefCnt(expr, -1, colRefCnt)
		//	err = builder.remapColRefForExpr(expr, childRemapping.globalToLocal)
		//	if err != nil {
		//		return nil, err
		//	}
		//}

	case plan.Node_SORT, plan.Node_PARTITION:
		for _, orderBy := range node.OrderBy {
			increaseRefCnt(orderBy.Expr, 1, colRefCnt)
		}

		childRemapping, err := builder.remapAllColRefs(node.Children[0], step, colRefCnt, colRefBool, sinkColRef)
		if err != nil {
			return nil, err
		}

		remapInfo.tip = "OrderBy"
		for idx, orderBy := range node.OrderBy {
			increaseRefCnt(orderBy.Expr, -1, colRefCnt)
			remapInfo.srcExprIdx = idx
			err := builder.remapColRefForExpr(orderBy.Expr, childRemapping.globalToLocal, &remapInfo)
			if err != nil {
				return nil, err
			}
		}

		childProjList := builder.qry.Nodes[node.Children[0]].ProjectList
		for i, globalRef := range childRemapping.localToGlobal {
			if colRefCnt[globalRef] == 0 {
				continue
			}

			remapping.addColRef(globalRef)

			node.ProjectList = append(node.ProjectList, &plan.Expr{
				Typ: childProjList[i].Typ,
				Expr: &plan.Expr_Col{
					Col: &plan.ColRef{
						RelPos: 0,
						ColPos: int32(i),
						Name:   builder.nameByColRef[globalRef],
					},
				},
			})
		}

		if len(node.ProjectList) == 0 && len(childRemapping.localToGlobal) > 0 {
			globalRef := childRemapping.localToGlobal[0]
			remapping.addColRef(globalRef)

			node.ProjectList = append(node.ProjectList, &plan.Expr{
				Typ: childProjList[0].Typ,
				Expr: &plan.Expr_Col{
					Col: &plan.ColRef{
						RelPos: 0,
						ColPos: 0,
						Name:   builder.nameByColRef[globalRef],
					},
				},
			})
		}

	case plan.Node_FILTER:
		for _, expr := range node.FilterList {
			increaseRefCnt(expr, 1, colRefCnt)
		}

		childRemapping, err := builder.remapAllColRefs(node.Children[0], step, colRefCnt, colRefBool, sinkColRef)
		if err != nil {
			return nil, err
		}

		remapInfo.tip = "FilterList"
		for idx, expr := range node.FilterList {
			increaseRefCnt(expr, -1, colRefCnt)
			remapInfo.srcExprIdx = idx
			err := builder.remapColRefForExpr(expr, childRemapping.globalToLocal, &remapInfo)
			if err != nil {
				return nil, err
			}
		}

		childProjList := builder.qry.Nodes[node.Children[0]].ProjectList
		for i, globalRef := range childRemapping.localToGlobal {
			if colRefCnt[globalRef] == 0 {
				continue
			}

			remapping.addColRef(globalRef)

			node.ProjectList = append(node.ProjectList, &plan.Expr{
				Typ: childProjList[i].Typ,
				Expr: &plan.Expr_Col{
					Col: &plan.ColRef{
						RelPos: 0,
						ColPos: int32(i),
						Name:   builder.nameByColRef[globalRef],
					},
				},
			})
		}

		if len(node.ProjectList) == 0 {
			if len(childRemapping.localToGlobal) > 0 {
				remapping.addColRef(childRemapping.localToGlobal[0])
			}

			node.ProjectList = append(node.ProjectList, &plan.Expr{
				Typ: childProjList[0].Typ,
				Expr: &plan.Expr_Col{
					Col: &plan.ColRef{
						RelPos: 0,
						ColPos: 0,
					},
				},
			})
		}

	case plan.Node_SINK_SCAN, plan.Node_RECURSIVE_SCAN, plan.Node_RECURSIVE_CTE:
		tag := node.BindingTags[0]
		var newProjList []*plan.Expr

		for i, expr := range node.ProjectList {
			globalRef := [2]int32{tag, int32(i)}
			if colRefCnt[globalRef] == 0 {
				continue
			}
			newProjList = append(newProjList, &plan.Expr{
				Typ: expr.Typ,
				Expr: &plan.Expr_Col{
					Col: &ColRef{
						RelPos: 0,
						ColPos: int32(i),
					},
				},
			})
			remapping.addColRef(globalRef)
			for _, sourceStep := range node.SourceStep {
				if sourceStep >= step {
					continue
				}
				colRefBool[[2]int32{sourceStep, int32(i)}] = true
			}

		}
		node.ProjectList = newProjList

	case plan.Node_SINK:
		childNode := builder.qry.Nodes[node.Children[0]]
		resultTag := childNode.BindingTags[0]
		for i := range childNode.ProjectList {
			if colRefBool[[2]int32{step, int32(i)}] {
				colRefCnt[[2]int32{resultTag, int32(i)}] = 1
			}
		}

		childRemapping, err := builder.remapAllColRefs(node.Children[0], step, colRefCnt, colRefBool, sinkColRef)
		if err != nil {
			return nil, err
		}
		var newProjList []*plan.Expr
		for i, expr := range node.ProjectList {
			if !colRefBool[[2]int32{step, int32(i)}] {
				continue
			}
			sinkColRef[[2]int32{step, int32(i)}] = len(newProjList)
			newProjList = append(newProjList, &plan.Expr{
				Typ: expr.Typ,
				Expr: &plan.Expr_Col{
					Col: &ColRef{
						RelPos: 0,
						ColPos: childRemapping.globalToLocal[[2]int32{resultTag, int32(i)}][1],
						// Name:   builder.nameByColRef[globalRef],
					},
				},
			})
		}

		node.ProjectList = newProjList

	case plan.Node_PROJECT, plan.Node_MATERIAL:
		projectTag := node.BindingTags[0]

		var neededProj []int32

		for i, expr := range node.ProjectList {
			globalRef := [2]int32{projectTag, int32(i)}
			if colRefCnt[globalRef] == 0 {
				continue
			}

			neededProj = append(neededProj, int32(i))
			increaseRefCnt(expr, 1, colRefCnt)
		}

		if len(neededProj) == 0 {
			increaseRefCnt(node.ProjectList[0], 1, colRefCnt)
			neededProj = append(neededProj, 0)
		}

		childRemapping, err := builder.remapAllColRefs(node.Children[0], step, colRefCnt, colRefBool, sinkColRef)
		if err != nil {
			return nil, err
		}

		childProjList := builder.qry.Nodes[node.Children[0]].ProjectList
		var newProjList []*plan.Expr
		remapInfo.tip = "neededProj"
		for idx, needed := range neededProj {
			expr := node.ProjectList[needed]
			increaseRefCnt(expr, -1, colRefCnt)
			remapInfo.srcExprIdx = idx
			err := builder.remapColRefForExpr(expr, childRemapping.globalToLocal, &remapInfo)
			if err != nil {
				return nil, err
			}

			switch ne := expr.Expr.(type) {
			case *plan.Expr_Col:
				expr.Typ.NotNullable = childProjList[ne.Col.ColPos].Typ.NotNullable
			}

			globalRef := [2]int32{projectTag, needed}
			remapping.addColRef(globalRef)

			newProjList = append(newProjList, expr)
		}

		node.ProjectList = newProjList

	case plan.Node_DISTINCT:
		childRemapping, err := builder.remapAllColRefs(node.Children[0], step, colRefCnt, colRefBool, sinkColRef)
		if err != nil {
			return nil, err
		}

		// Rewrite DISTINCT to AGG
		node.NodeType = plan.Node_AGG
		preNode := builder.qry.Nodes[node.Children[0]]
		node.GroupBy = make([]*Expr, len(preNode.ProjectList))
		node.ProjectList = make([]*Expr, len(preNode.ProjectList))

		for i, prjExpr := range preNode.ProjectList {
			node.GroupBy[i] = &plan.Expr{
				Typ: prjExpr.Typ,
				Expr: &plan.Expr_Col{
					Col: &plan.ColRef{
						RelPos: 0,
						ColPos: int32(i),
					},
				},
			}

			node.ProjectList[i] = &plan.Expr{
				Typ: prjExpr.Typ,
				Expr: &plan.Expr_Col{
					Col: &plan.ColRef{
						RelPos: -1,
						ColPos: int32(i),
					},
				},
			}
		}

		remapping = childRemapping

	case plan.Node_VALUE_SCAN:
		node.NotCacheable = true
		// VALUE_SCAN always have one column now
		if node.TableDef == nil { // like select 1,2
			node.ProjectList = append(node.ProjectList, &plan.Expr{
				Typ:  plan.Type{Id: int32(types.T_int64)},
				Expr: &plan.Expr_Lit{Lit: &plan.Literal{Value: &plan.Literal_I64Val{I64Val: 0}}},
			})
		} else {
			internalRemapping := &ColRefRemapping{
				globalToLocal: make(map[[2]int32][2]int32),
			}

			tag := node.BindingTags[0]
			for i := range node.TableDef.Cols {
				globalRef := [2]int32{tag, int32(i)}
				if colRefCnt[globalRef] == 0 {
					continue
				}
				internalRemapping.addColRef(globalRef)
			}

			for i, col := range node.TableDef.Cols {
				if colRefCnt[internalRemapping.localToGlobal[i]] == 0 {
					continue
				}

				remapping.addColRef(internalRemapping.localToGlobal[i])

				node.ProjectList = append(node.ProjectList, &plan.Expr{
					Typ: col.Typ,
					Expr: &plan.Expr_Col{
						Col: &plan.ColRef{
							RelPos: 0,
							ColPos: int32(i),
							Name:   col.Name,
						},
					},
				})
			}
		}

	case plan.Node_LOCK_OP:
		preNode := builder.qry.Nodes[node.Children[0]]

		var pkExprs []*plan.Expr
		var oldPkPos [][2]int32
		for _, lockTarget := range node.LockTargets {
			pkExpr := &plan.Expr{
				// Typ: node.LockTargets[0].GetPrimaryColTyp(),
				Expr: &plan.Expr_Col{
					Col: &plan.ColRef{
						RelPos: lockTarget.PrimaryColRelPos,
						ColPos: lockTarget.PrimaryColIdxInBat,
					},
				},
			}
			increaseRefCnt(pkExpr, 1, colRefCnt)
			pkExprs = append(pkExprs, pkExpr)
			oldPkPos = append(oldPkPos, [2]int32{lockTarget.PrimaryColRelPos, lockTarget.PrimaryColIdxInBat})
		}

		childRemapping, err := builder.remapAllColRefs(node.Children[0], step, colRefCnt, colRefBool, sinkColRef)
		if err != nil {
			return nil, err
		}

		for oldPkIdx, lockTarget := range node.LockTargets {
			if newPos, ok := childRemapping.globalToLocal[oldPkPos[oldPkIdx]]; ok {
				lockTarget.PrimaryColRelPos = newPos[0]
				lockTarget.PrimaryColIdxInBat = newPos[1]
			}
			increaseRefCnt(pkExprs[oldPkIdx], -1, colRefCnt)
		}

		for i, globalRef := range childRemapping.localToGlobal {
			if colRefCnt[globalRef] == 0 {
				continue
			}
			remapping.addColRef(globalRef)

			node.ProjectList = append(node.ProjectList, &plan.Expr{
				Typ: preNode.ProjectList[i].Typ,
				Expr: &plan.Expr_Col{
					Col: &plan.ColRef{
						RelPos: 0,
						ColPos: int32(i),
						Name:   builder.nameByColRef[globalRef],
					},
				},
			})
		}

	case plan.Node_APPLY:
		internalMap := make(map[[2]int32][2]int32)

		right := builder.qry.Nodes[node.Children[1]]
		rightTag := right.BindingTags[0]

		for _, expr := range right.TblFuncExprList {
			increaseRefCnt(expr, 1, colRefCnt)
		}

		leftID := node.Children[0]
		leftRemapping, err := builder.remapAllColRefs(leftID, step, colRefCnt, colRefBool, sinkColRef)
		if err != nil {
			return nil, err
		}

		for k, v := range leftRemapping.globalToLocal {
			internalMap[k] = v
		}

		childProjList := builder.qry.Nodes[leftID].ProjectList
		for i, globalRef := range leftRemapping.localToGlobal {
			if colRefCnt[globalRef] == 0 {
				continue
			}

			remapping.addColRef(globalRef)
			node.ProjectList = append(node.ProjectList, &plan.Expr{
				Typ: childProjList[i].Typ,
				Expr: &plan.Expr_Col{
					Col: &plan.ColRef{
						RelPos: 0,
						ColPos: int32(i),
						Name:   builder.nameByColRef[globalRef],
					},
				},
			})
		}

		for i, col := range right.TableDef.Cols {
			globalRef := [2]int32{rightTag, int32(i)}
			if colRefCnt[globalRef] == 0 {
				continue
			}

			remapping.addColRef(globalRef)
			node.ProjectList = append(node.ProjectList, &plan.Expr{
				Typ: col.Typ,
				Expr: &plan.Expr_Col{
					Col: &plan.ColRef{
						RelPos: 1,
						ColPos: int32(i),
						Name:   builder.nameByColRef[globalRef],
					},
				},
			})
		}

		for idx, expr := range right.TblFuncExprList {
			increaseRefCnt(expr, -1, colRefCnt)
			remapInfo.srcExprIdx = idx
			err := builder.remapColRefForExpr(expr, internalMap, &remapInfo)
			if err != nil {
				return nil, err
			}
		}

	case plan.Node_INSERT, plan.Node_DELETE:
		childRemapping, err := builder.remapAllColRefs(node.Children[0], step, colRefCnt, colRefBool, sinkColRef)
		if err != nil {
			return nil, err
		}

		childProjList := builder.qry.Nodes[node.Children[0]].ProjectList
		for i, globalRef := range childRemapping.localToGlobal {
			if colRefCnt[globalRef] == 0 {
				continue
			}

			remapping.addColRef(globalRef)

			node.ProjectList = append(node.ProjectList, &plan.Expr{
				Typ: childProjList[i].Typ,
				Expr: &plan.Expr_Col{
					Col: &plan.ColRef{
						RelPos: 0,
						ColPos: int32(i),
						Name:   builder.nameByColRef[globalRef],
					},
				},
			})
		}

		if len(node.ProjectList) == 0 {
			if len(childRemapping.localToGlobal) > 0 {
				remapping.addColRef(childRemapping.localToGlobal[0])
			}

			node.ProjectList = append(node.ProjectList, &plan.Expr{
				Typ: childProjList[0].Typ,
				Expr: &plan.Expr_Col{
					Col: &plan.ColRef{
						RelPos: 0,
						ColPos: 0,
					},
				},
			})
		}

	case plan.Node_MULTI_UPDATE:
		for _, updateCtx := range node.UpdateCtxList {
			for _, col := range updateCtx.InsertCols {
				colRefCnt[[2]int32{col.RelPos, col.ColPos}]++
			}

			for _, col := range updateCtx.DeleteCols {
				colRefCnt[[2]int32{col.RelPos, col.ColPos}]++
			}
		}

		childRemapping, err := builder.remapAllColRefs(node.Children[0], step, colRefCnt, colRefBool, sinkColRef)
		if err != nil {
			return nil, err
		}

		remapInfo.tip = "UpdateCtxList"
		for idx, updateCtx := range node.UpdateCtxList {
			remapInfo.srcExprIdx = idx
			for i, col := range updateCtx.InsertCols {
				colRefCnt[[2]int32{col.RelPos, col.ColPos}]--
				err := builder.remapSingleColRef(&updateCtx.InsertCols[i], childRemapping.globalToLocal, &remapInfo)
				if err != nil {
					return nil, err
				}
			}

			for i, col := range updateCtx.DeleteCols {
				colRefCnt[[2]int32{col.RelPos, col.ColPos}]--
				err := builder.remapSingleColRef(&updateCtx.DeleteCols[i], childRemapping.globalToLocal, &remapInfo)
				if err != nil {
					return nil, err
				}
			}
		}

		childProjList := builder.qry.Nodes[node.Children[0]].ProjectList
		for i, globalRef := range childRemapping.localToGlobal {
			if colRefCnt[globalRef] == 0 {
				continue
			}

			remapping.addColRef(globalRef)

			node.ProjectList = append(node.ProjectList, &plan.Expr{
				Typ: childProjList[i].Typ,
				Expr: &plan.Expr_Col{
					Col: &plan.ColRef{
						RelPos: 0,
						ColPos: int32(i),
						Name:   builder.nameByColRef[globalRef],
					},
				},
			})
		}

		if len(node.ProjectList) == 0 {
			if len(childRemapping.localToGlobal) > 0 {
				remapping.addColRef(childRemapping.localToGlobal[0])
			}

			node.ProjectList = append(node.ProjectList, &plan.Expr{
				Typ: childProjList[0].Typ,
				Expr: &plan.Expr_Col{
					Col: &plan.ColRef{
						RelPos: 0,
						ColPos: 0,
					},
				},
			})
		}

	case plan.Node_PRE_INSERT:
		childRemapping, err := builder.remapAllColRefs(node.Children[0], step, colRefCnt, colRefBool, sinkColRef)
		if err != nil {
			return nil, err
		}

		childProjList := builder.qry.Nodes[node.Children[0]].ProjectList
		for i, globalRef := range childRemapping.localToGlobal {
			if colRefCnt[globalRef] == 0 {
				continue
			}

			remapping.addColRef(globalRef)

			node.ProjectList = append(node.ProjectList, &plan.Expr{
				Typ: childProjList[i].Typ,
				Expr: &plan.Expr_Col{
					Col: &plan.ColRef{
						RelPos: 0,
						ColPos: int32(i),
						Name:   builder.nameByColRef[globalRef],
					},
				},
			})
		}

		if node.PreInsertCtx.CompPkeyExpr != nil {
			globalRef := [2]int32{node.BindingTags[0], 0}
			remapping.addColRef(globalRef)

			node.ProjectList = append(node.ProjectList, &plan.Expr{
				Typ: node.PreInsertCtx.CompPkeyExpr.Typ,
				Expr: &plan.Expr_Col{
					Col: &plan.ColRef{
						RelPos: -1,
						ColPos: 0,
					},
				},
			})
		} else if node.PreInsertCtx.ClusterByExpr != nil {
			globalRef := [2]int32{node.BindingTags[0], 0}
			remapping.addColRef(globalRef)

			node.ProjectList = append(node.ProjectList, &plan.Expr{
				Typ: node.PreInsertCtx.ClusterByExpr.Typ,
				Expr: &plan.Expr_Col{
					Col: &plan.ColRef{
						RelPos: -1,
						ColPos: 0,
					},
				},
			})
		}

	default:
		return nil, moerr.NewInternalError(builder.GetContext(), "unsupport node type")
	}

	node.BindingTags = nil

	return remapping, nil
}

func (builder *QueryBuilder) markSinkProject(nodeID int32, step int32, colRefBool map[[2]int32]bool) {
	node := builder.qry.Nodes[nodeID]

	switch node.NodeType {
	case plan.Node_SINK_SCAN, plan.Node_RECURSIVE_SCAN, plan.Node_RECURSIVE_CTE:
		for _, i := range node.SourceStep {
			if i >= step {
				for _, expr := range node.ProjectList {
					colRefBool[[2]int32{i, expr.GetCol().ColPos}] = true
				}
			}
		}
	default:
		for i := range node.Children {
			builder.markSinkProject(node.Children[i], step, colRefBool)
		}
	}
}

func (builder *QueryBuilder) rewriteStarApproxCount(nodeID int32) {
	node := builder.qry.Nodes[nodeID]

	switch node.NodeType {
	case plan.Node_AGG:
		if len(node.GroupBy) == 0 && len(node.AggList) == 1 {
			if agg := node.AggList[0].GetF(); agg != nil && agg.Func.ObjName == "approx_count" {
				if len(node.Children) == 1 {
					child := builder.qry.Nodes[node.Children[0]]
					if child.NodeType == plan.Node_TABLE_SCAN && len(child.FilterList) == 0 {
						agg.Func.ObjName = "sum"
						fr, _ := function.GetFunctionByName(context.TODO(), "sum", []types.Type{types.T_int64.ToType()})
						agg.Func.Obj = fr.GetEncodedOverloadID()
						agg.Args[0] = &plan.Expr{
							Expr: &plan.Expr_Col{
								Col: &plan.ColRef{
									RelPos: 0,
									ColPos: Metadata_Rows_Cnt_Pos,
								},
							},
						}

						var exprs []*plan.Expr
						str := child.ObjRef.SchemaName + "." + child.TableDef.Name
						exprs = append(exprs, &plan.Expr{
							Typ: Type{
								Id:          int32(types.T_varchar),
								NotNullable: true,
								Width:       int32(len(str)),
							},
							Expr: &plan.Expr_Lit{
								Lit: &plan.Literal{
									Value: &plan.Literal_Sval{
										Sval: str,
									},
								},
							},
						})
						str = child.TableDef.Cols[0].Name
						exprs = append(exprs, &plan.Expr{
							Typ: Type{
								Id:          int32(types.T_varchar),
								NotNullable: true,
								Width:       int32(len(str)),
							},
							Expr: &plan.Expr_Lit{
								Lit: &plan.Literal{
									Value: &plan.Literal_Sval{
										Sval: str,
									},
								},
							},
						})
						scanNode := &plan.Node{
							NodeType: plan.Node_VALUE_SCAN,
						}
						childId := builder.appendNode(scanNode, nil)
						children := []int32{childId}
						node.Children[0] = builder.buildMetadataScan(nil, nil, exprs, children)
						child = builder.qry.Nodes[node.Children[0]]
						switch expr := agg.Args[0].Expr.(type) {
						case *plan.Expr_Col:
							expr.Col.RelPos = child.BindingTags[0]
							agg.Args[0].Typ = child.TableDef.Cols[expr.Col.ColPos].Typ
						}
					}
				}
			}
		}
	default:
		for i := range node.Children {
			builder.rewriteStarApproxCount(node.Children[i])
		}
	}
}

func (builder *QueryBuilder) removeUnnecessaryProjections(nodeID int32) int32 {
	node := builder.qry.Nodes[nodeID]
	if len(node.Children) == 0 {
		return nodeID
	}

	for i, childID := range node.Children {
		node.Children[i] = builder.removeUnnecessaryProjections(childID)
	}

	if node.NodeType != plan.Node_PROJECT {
		return nodeID
	}
	childNodeID := node.Children[0]
	childNode := builder.qry.Nodes[childNodeID]
	if len(childNode.ProjectList) != 0 {
		return nodeID
	}
	if childNode.NodeType == plan.Node_JOIN {
		return nodeID
	}
	childNode.ProjectList = node.ProjectList
	return childNodeID
}

func (builder *QueryBuilder) createQuery() (*Query, error) {
	var err error
	colRefBool := make(map[[2]int32]bool)
	sinkColRef := make(map[[2]int32]int)

	builder.parseOptimizeHints()
	for i, rootID := range builder.qry.Steps {
		builder.skipStats = builder.canSkipStats()
		builder.rewriteDistinctToAGG(rootID)
		builder.rewriteEffectlessAggToProject(rootID)
		rootID = builder.optimizeFilters(rootID)
		builder.pushdownLimitToTableScan(rootID)

		colRefCnt := make(map[[2]int32]int)
		builder.countColRefs(rootID, colRefCnt)
		builder.removeSimpleProjections(rootID, plan.Node_UNKNOWN, false, colRefCnt)
		ReCalcNodeStats(rootID, builder, true, false, true)
		builder.determineBuildAndProbeSide(rootID, true)
		determineHashOnPK(rootID, builder)
		tagCnt := make(map[int32]int)
		rootID = builder.removeEffectlessLeftJoins(rootID, tagCnt)
		ReCalcNodeStats(rootID, builder, true, false, true)
		builder.pushdownTopThroughLeftJoin(rootID)
		ReCalcNodeStats(rootID, builder, true, false, true)

		rootID = builder.aggPushDown(rootID)
		ReCalcNodeStats(rootID, builder, true, false, true)
		rootID = builder.determineJoinOrder(rootID)
		colMap := make(map[[2]int32]int)
		colGroup := make([]int, 0)
		builder.removeRedundantJoinCond(rootID, colMap, colGroup)
		ReCalcNodeStats(rootID, builder, true, false, true)
		rootID = builder.applyAssociativeLaw(rootID)
		builder.determineBuildAndProbeSide(rootID, true)
		rootID = builder.aggPullup(rootID, rootID)
		ReCalcNodeStats(rootID, builder, true, false, true)
		rootID = builder.pushdownSemiAntiJoins(rootID)
		builder.optimizeDistinctAgg(rootID)
		ReCalcNodeStats(rootID, builder, true, false, true)
		builder.determineBuildAndProbeSide(rootID, true)

		builder.qry.Steps[i] = rootID

		// XXX: This will be removed soon, after merging implementation of all hash-join operators
		builder.swapJoinChildren(rootID)
		ReCalcNodeStats(rootID, builder, true, true, true)

		determineHashOnPK(rootID, builder)
		determineShuffleMethod(rootID, builder)
		determineShuffleMethod2(rootID, -1, builder)
		if builder.optimizerHints != nil && builder.optimizerHints.printShuffle == 1 && HasShuffleInPlan(builder.qry) {
			logutil.Infof("has shuffle node in plan! sql: %v", builder.compCtx.GetRootSql())
		}
		// after determine shuffle, be careful when calling ReCalcNodeStats again.
		// needResetHashMapStats should always be false from here
		rootID, err = builder.applyIndices(rootID, colRefCnt, make(map[[2]int32]*plan.Expr))
		if err != nil {
			return nil, err
		}
		ReCalcNodeStats(rootID, builder, true, false, false)

		builder.generateRuntimeFilters(rootID)
		ReCalcNodeStats(rootID, builder, true, false, false)
		builder.forceJoinOnOneCN(rootID, false)
		// after this ,never call ReCalcNodeStats again !!!

		if builder.isForUpdate {
			reCheckifNeedLockWholeTable(builder)
		}

		builder.handleMessgaes(rootID)

		builder.rewriteStarApproxCount(rootID)

		if builder.qry.StmtType != plan.Query_SELECT {
			builder.updateLocksOnDemand(rootID)
		}
		rootNode := builder.qry.Nodes[rootID]

		for j := range rootNode.ProjectList {
			colRefBool[[2]int32{int32(i), int32(j)}] = false
			if i == len(builder.qry.Steps)-1 {
				colRefBool[[2]int32{int32(i), int32(j)}] = true
			}
		}
	}

	for i := range builder.qry.Steps {
		rootID := builder.qry.Steps[i]
		builder.markSinkProject(rootID, int32(i), colRefBool)
	}

	for i := len(builder.qry.Steps) - 1; i >= 0; i-- {
		rootID := builder.qry.Steps[i]
		rootNode := builder.qry.Nodes[rootID]
		colRefCnt := make(map[[2]int32]int)
		if len(rootNode.BindingTags) > 0 {
			resultTag := rootNode.BindingTags[0]
			for j := range rootNode.ProjectList {
				colRefCnt[[2]int32{resultTag, int32(j)}] = 1
			}
		}
		_, err = builder.remapAllColRefs(rootID, int32(i), colRefCnt, colRefBool, sinkColRef)
		if err != nil {
			return nil, err
		}
		builder.qry.Steps[i] = builder.removeUnnecessaryProjections(rootID)
	}

	err = builder.lockTableIfLockNoRowsAtTheEndForDelAndUpdate()
	if err != nil {
		return nil, err
	}

	//for i := 1; i < len(builder.qry.Steps); i++ {
	//	builder.remapSinkScanColRefs(builder.qry.Steps[i], int32(i), sinkColRef)
	//}
	builder.hintQueryType()
	return builder.qry, nil
}

func (builder *QueryBuilder) buildUnion(stmt *tree.UnionClause, astOrderBy tree.OrderBy, astLimit *tree.Limit, ctx *BindContext, isRoot bool) (int32, error) {
	var selectStmts []tree.Statement
	var unionTypes []plan.Node_NodeType

	// get Union selectStmts

	err := getUnionSelects(builder.GetContext(), stmt, &selectStmts, &unionTypes)
	if err != nil {
		return 0, err
	}

	if len(selectStmts) == 1 {
		switch sltStmt := selectStmts[0].(type) {
		case *tree.Select:
			if sltClause, ok := sltStmt.Select.(*tree.SelectClause); ok {
				sltClause.Distinct = true
				return builder.bindSelect(sltStmt, ctx, isRoot)
			} else {
				// rewrite sltStmt to select distinct * from (sltStmt) a
				tmpSltStmt := &tree.Select{
					Select: &tree.SelectClause{
						Distinct: true,

						Exprs: []tree.SelectExpr{
							{Expr: tree.StarExpr()},
						},
						From: &tree.From{
							Tables: tree.TableExprs{
								&tree.AliasedTableExpr{
									Expr: &tree.ParenTableExpr{
										Expr: sltStmt,
									},
									As: tree.AliasClause{
										Alias: "a",
									},
								},
							},
						},
					},
					Limit:   astLimit,
					OrderBy: astOrderBy,
				}
				return builder.bindSelect(tmpSltStmt, ctx, isRoot)
			}

		case *tree.SelectClause:
			if !sltStmt.Distinct {
				sltStmt.Distinct = true
			}
			return builder.bindSelect(&tree.Select{Select: sltStmt, Limit: astLimit, OrderBy: astOrderBy}, ctx, isRoot)
		}
	}

	// build selects
	var projectTypList [][]types.Type
	selectStmtLength := len(selectStmts)
	nodes := make([]int32, selectStmtLength)
	subCtxList := make([]*BindContext, selectStmtLength)
	var projectLength int
	var nodeID int32
	for idx, sltStmt := range selectStmts {
		subCtx := NewBindContext(builder, ctx)
		if slt, ok := sltStmt.(*tree.Select); ok {
			nodeID, err = builder.bindSelect(slt, subCtx, isRoot)
		} else {
			nodeID, err = builder.bindSelect(&tree.Select{Select: sltStmt}, subCtx, isRoot)
		}
		if err != nil {
			return 0, err
		}

		if idx == 0 {
			projectLength = len(builder.qry.Nodes[nodeID].ProjectList)
			projectTypList = make([][]types.Type, projectLength)
			for i := 0; i < projectLength; i++ {
				projectTypList[i] = make([]types.Type, selectStmtLength)
			}
		} else {
			if projectLength != len(builder.qry.Nodes[nodeID].ProjectList) {
				return 0, moerr.NewParseError(builder.GetContext(), "SELECT statements have different number of columns")
			}
		}

		for i, expr := range subCtx.results {
			projectTypList[i][idx] = makeTypeByPlan2Expr(expr)
		}
		subCtxList[idx] = subCtx
		nodes[idx] = nodeID
	}

	// reset all select's return Projection(type cast up)
	// we use coalesce function's type check&type cast rule
	for columnIdx, argsType := range projectTypList {
		// we don't cast null as any type in function
		// but we will cast null as some target type in union/intersect/minus
		var tmpArgsType []types.Type
		for _, typ := range argsType {
			if typ.Oid != types.T_any {
				tmpArgsType = append(tmpArgsType, typ)
			}
		}

		if len(tmpArgsType) > 0 {
			fGet, err := function.GetFunctionByName(builder.GetContext(), "coalesce", tmpArgsType)
			if err != nil {
				return 0, moerr.NewParseErrorf(builder.GetContext(), "the %d column cann't cast to a same type", columnIdx)
			}
			argsCastType, _ := fGet.ShouldDoImplicitTypeCast()

			if len(argsCastType) > 0 && int(argsCastType[0].Oid) == int(types.T_datetime) {
				for i := 0; i < len(argsCastType); i++ {
					argsCastType[i].Scale = 0
				}
			}
			var targetType plan.Type
			var targetArgType types.Type
			if len(argsCastType) == 0 {
				targetArgType = tmpArgsType[0]
				// if string union string, different length may cause error.
				if targetArgType.Oid == types.T_varchar || targetArgType.Oid == types.T_char {
					for _, typ := range argsType {
						if targetArgType.Width < typ.Width {
							targetArgType.Width = typ.Width
						}
					}
				}
			} else {
				targetArgType = argsCastType[0]
			}

			if targetArgType.Oid == types.T_binary || targetArgType.Oid == types.T_varbinary {
				targetArgType = types.T_blob.ToType()
			}
			targetType = makePlan2Type(&targetArgType)

			for idx, tmpID := range nodes {
				if !argsType[idx].Eq(targetArgType) {
					node := builder.qry.Nodes[tmpID]
					if argsType[idx].Oid == types.T_any {
						node.ProjectList[columnIdx].Typ = targetType
					} else {
						node.ProjectList[columnIdx], err = appendCastBeforeExpr(builder.GetContext(), node.ProjectList[columnIdx], targetType)
						if err != nil {
							return 0, err
						}
					}
				}
			}
		}
	}

	firstSelectProjectNode := builder.qry.Nodes[nodes[0]]
	// set ctx's headings  projects  results
	ctx.headings = append(ctx.headings, subCtxList[0].headings...)

	getProjectList := func(tag int32, thisTag int32) []*plan.Expr {
		projectList := make([]*plan.Expr, len(firstSelectProjectNode.ProjectList))
		for i, expr := range firstSelectProjectNode.ProjectList {
			projectList[i] = &plan.Expr{
				Typ: expr.Typ,
				Expr: &plan.Expr_Col{
					Col: &plan.ColRef{
						RelPos: tag,
						ColPos: int32(i),
					},
				},
			}
			builder.nameByColRef[[2]int32{thisTag, int32(i)}] = ctx.headings[i]
		}
		return projectList
	}

	// build intersect node first.  because intersect has higher precedence then UNION and MINUS
	var newNodes []int32
	var newUnionType []plan.Node_NodeType
	var lastTag int32
	newNodes = append(newNodes, nodes[0])
	for i := 1; i < len(nodes); i++ {
		utIdx := i - 1
		lastNewNodeIdx := len(newNodes) - 1
		if unionTypes[utIdx] == plan.Node_INTERSECT || unionTypes[utIdx] == plan.Node_INTERSECT_ALL {
			lastTag = builder.genNewTag()
			leftNodeTag := builder.qry.Nodes[newNodes[lastNewNodeIdx]].BindingTags[0]
			newNodeID := builder.appendNode(&plan.Node{
				NodeType:    unionTypes[utIdx],
				Children:    []int32{newNodes[lastNewNodeIdx], nodes[i]},
				BindingTags: []int32{lastTag},
				ProjectList: getProjectList(leftNodeTag, lastTag),
			}, ctx)
			newNodes[lastNewNodeIdx] = newNodeID
		} else {
			newNodes = append(newNodes, nodes[i])
			newUnionType = append(newUnionType, unionTypes[utIdx])
		}
	}

	// build UNION/MINUS node one by one
	lastNodeID := newNodes[0]
	for i := 1; i < len(newNodes); i++ {
		utIdx := i - 1
		lastTag = builder.genNewTag()
		leftNodeTag := builder.qry.Nodes[lastNodeID].BindingTags[0]

		lastNodeID = builder.appendNode(&plan.Node{
			NodeType:    newUnionType[utIdx],
			Children:    []int32{lastNodeID, newNodes[i]},
			BindingTags: []int32{lastTag},
			ProjectList: getProjectList(leftNodeTag, lastTag),
		}, ctx)
	}

	// set ctx base on selects[0] and it's ctx
	ctx.groupTag = builder.genNewTag()
	ctx.aggregateTag = builder.genNewTag()
	ctx.projectTag = builder.genNewTag()
	for i, v := range ctx.headings {
		ctx.aliasMap[v] = &aliasItem{
			idx: int32(i),
		}
		ctx.aliasFrequency[v]++
		builder.nameByColRef[[2]int32{ctx.projectTag, int32(i)}] = v
	}
	for i, expr := range firstSelectProjectNode.ProjectList {
		ctx.projects = append(ctx.projects, &plan.Expr{
			Typ: expr.Typ,
			Expr: &plan.Expr_Col{
				Col: &plan.ColRef{
					RelPos: lastTag,
					ColPos: int32(i),
				},
			},
		})
	}
	havingBinder := NewHavingBinder(builder, ctx)
	projectionBinder := NewProjectionBinder(builder, ctx, havingBinder)

	// append a project node
	lastNodeID = builder.appendNode(&plan.Node{
		NodeType:    plan.Node_PROJECT,
		ProjectList: ctx.projects,
		Children:    []int32{lastNodeID},
		BindingTags: []int32{ctx.projectTag},
	}, ctx)

	// append orderBy
	if astOrderBy != nil {
		orderBinder := NewOrderBinder(projectionBinder, nil)
		orderBys := make([]*plan.OrderBySpec, 0, len(astOrderBy))

		for _, order := range astOrderBy {
			expr, err := orderBinder.BindExpr(order.Expr)
			if err != nil {
				return 0, err
			}

			orderBy := &plan.OrderBySpec{
				Expr: expr,
				Flag: plan.OrderBySpec_INTERNAL,
			}

			switch order.Direction {
			case tree.Ascending:
				orderBy.Flag |= plan.OrderBySpec_ASC
			case tree.Descending:
				orderBy.Flag |= plan.OrderBySpec_DESC
			}

			switch order.NullsPosition {
			case tree.NullsFirst:
				orderBy.Flag |= plan.OrderBySpec_NULLS_FIRST
			case tree.NullsLast:
				orderBy.Flag |= plan.OrderBySpec_NULLS_LAST
			}

			orderBys = append(orderBys, orderBy)
		}

		lastNodeID = builder.appendNode(&plan.Node{
			NodeType: plan.Node_SORT,
			Children: []int32{lastNodeID},
			OrderBy:  orderBys,
		}, ctx)
	}

	// append limit
	if astLimit != nil {
		node := builder.qry.Nodes[lastNodeID]

		limitBinder := NewLimitBinder(builder, ctx)
		if astLimit.Offset != nil {
			node.Offset, err = limitBinder.BindExpr(astLimit.Offset, 0, true)
			if err != nil {
				return 0, err
			}
		}
		if astLimit.Count != nil {
			node.Limit, err = limitBinder.BindExpr(astLimit.Count, 0, true)
			if err != nil {
				return 0, err
			}

			if cExpr, ok := node.Limit.Expr.(*plan.Expr_Lit); ok {
				if c, ok := cExpr.Lit.Value.(*plan.Literal_U64Val); ok {
					ctx.hasSingleRow = c.U64Val == 1
				}
			}
		}
	}

	// append result PROJECT node
	if builder.qry.Nodes[lastNodeID].NodeType != plan.Node_PROJECT {
		for i := 0; i < len(ctx.projects); i++ {
			ctx.results = append(ctx.results, &plan.Expr{
				Typ: ctx.projects[i].Typ,
				Expr: &plan.Expr_Col{
					Col: &plan.ColRef{
						RelPos: ctx.projectTag,
						ColPos: int32(i),
					},
				},
			})
		}
		ctx.resultTag = builder.genNewTag()

		lastNodeID = builder.appendNode(&plan.Node{
			NodeType:    plan.Node_PROJECT,
			ProjectList: ctx.results,
			Children:    []int32{lastNodeID},
			BindingTags: []int32{ctx.resultTag},
		}, ctx)
	} else {
		ctx.results = ctx.projects
	}

	// set heading
	if isRoot {
		builder.qry.Headings = append(builder.qry.Headings, ctx.headings...)
	}

	return lastNodeID, nil
}

const NameGroupConcat = "group_concat"
const NameClusterCenters = "cluster_centers"

func (bc *BindContext) generateForceWinSpecList() ([]*plan.Expr, error) {
	windowsSpecList := make([]*plan.Expr, 0, len(bc.aggregates))
	j := 0

	if len(bc.windows) < 1 {
		panic("no winspeclist to be used to force")
	}

	for i := range bc.aggregates {
		windowExpr := DeepCopyExpr(bc.windows[j])
		windowSpec := windowExpr.GetW()
		if windowSpec == nil {
			panic("no winspeclist to be used to force")
		}
		windowSpec.WindowFunc = DeepCopyExpr(bc.aggregates[i])
		windowExpr.Typ = bc.aggregates[i].Typ
		windowSpec.Name = bc.aggregates[i].GetF().Func.ObjName

		if windowSpec.Name == NameGroupConcat {
			if j < len(bc.windows)-1 {
				j++
			}
			// NOTE: no need to include NameClusterCenters
		} else {
			windowSpec.OrderBy = nil
		}
		windowsSpecList = append(windowsSpecList, windowExpr)
	}

	return windowsSpecList, nil
}

func (builder *QueryBuilder) bindNoRecursiveCte(
	ctx *BindContext,
	s *tree.Select,
	cteRef *CTERef,
	table string) (nodeID int32, err error) {
	subCtx := NewBindContext(builder, ctx)
	subCtx.cteName = table
	subCtx.snapshot = cteRef.snapshot
	subCtx.recordCteInBinding(table,
		CteBindState{
			cteBindType:   CteBindTypeNonRecur,
			cte:           cteRef,
			recScanNodeId: -1})
	cteRef.isRecursive = false

	oldSnapshot := builder.compCtx.GetSnapshot()
	builder.compCtx.SetSnapshot(subCtx.snapshot)
	nodeID, err = builder.bindSelect(s, subCtx, false)
	builder.compCtx.SetSnapshot(oldSnapshot)
	if err != nil {
		return
	}

	if subCtx.hasSingleRow {
		ctx.hasSingleRow = true
	}

	cols := cteRef.ast.Name.Cols

	if len(cols) > 0 && (len(cols) != len(builder.qry.Nodes[nodeID].ProjectList) ||
		len(cols) != len(subCtx.headings)) {
		return 0, moerr.NewSyntaxErrorf(builder.GetContext(), "table %q has %d columns available but %d columns specified", table, len(builder.qry.Nodes[nodeID].ProjectList), len(cteRef.ast.Name.Cols))
	}

	for i, col := range cols {
		subCtx.headings[i] = string(col)
	}
	return nodeID, nil
}

func (builder *QueryBuilder) bindRecursiveCte(
	ctx *BindContext,
	s *tree.Select,
	cteRef *CTERef,
	table string,
	left *tree.SelectStatement,
	stmts []tree.SelectStatement,
	checkOnly bool,
) (nodeID int32, err error) {
	if len(s.OrderBy) > 0 {
		return 0, moerr.NewParseError(builder.GetContext(), "not support ORDER BY in recursive cte")
	}
	//1. bind initial statement
	initCtx := NewBindContext(builder, ctx)
	initCtx.cteName = table
	initCtx.recordCteInBinding(table,
		CteBindState{
			cteBindType:   CteBindTypeInitStmt,
			cte:           cteRef,
			recScanNodeId: -1})
	initCtx.sinkTag = builder.genNewTag()
	initLastNodeID, err1 := builder.bindSelect(&tree.Select{Select: *left}, initCtx, false)
	if err1 != nil {
		err = err1
		return
	}

	//2. add Sink Node on top of initial statement
	initLastNodeID = appendSinkNodeWithTag(builder, initCtx, initLastNodeID, initCtx.sinkTag)
	builder.qry.Nodes[initLastNodeID].RecursiveCte = false

	projects := builder.qry.Nodes[builder.qry.Nodes[initLastNodeID].Children[0]].ProjectList
	// recursive statement
	recursiveLastNodeID := initLastNodeID
	initSourceStep := int32(len(builder.qry.Steps))
	recursiveSteps := make([]int32, len(stmts))
	recursiveNodeIDs := make([]int32, len(stmts))

	//3. bind recursive parts
	for i, r := range stmts {
		subCtx := NewBindContext(builder, ctx)
		subCtx.cteName = table
		subCtx.sinkTag = initCtx.sinkTag
		//3.0 add initial statement as table binding into the subCtx of recursive part
		err = builder.addBinding(initLastNodeID, *cteRef.ast.Name, subCtx)
		if err != nil {
			return
		}
		//3.1 add recursive cte Node
		_ = builder.appendStep(recursiveLastNodeID)
		recScanId := appendRecursiveScanNode(builder, subCtx, initSourceStep, subCtx.sinkTag)
		recursiveNodeIDs[i] = recScanId
		recursiveSteps[i] = int32(len(builder.qry.Steps))

		subCtx.recordCteInBinding(table,
			CteBindState{
				cteBindType:   CteBindTypeRecurStmt,
				cte:           cteRef,
				recScanNodeId: recScanId})

		recursiveLastNodeID, err = builder.bindSelect(&tree.Select{Select: r}, subCtx, false)
		if err != nil {
			return
		}

		//3.2 add Sink Node on the top of single recursive part
		recursiveLastNodeID = appendSinkNodeWithTag(builder, subCtx, recursiveLastNodeID, subCtx.sinkTag)
		builder.qry.Nodes[recursiveLastNodeID].RecursiveCte = true
		if !checkOnly {
			// some check
			n := builder.qry.Nodes[builder.qry.Nodes[recursiveLastNodeID].Children[0]]
			if len(projects) != len(n.ProjectList) {
				return 0, moerr.NewParseErrorf(builder.GetContext(), "recursive cte %s projection error", table)
			}
			for i := range n.ProjectList {
				projTyp := projects[i].GetTyp()
				n.ProjectList[i], err = makePlan2CastExpr(builder.GetContext(), n.ProjectList[i], projTyp)
				if err != nil {
					return
				}
			}
			if subCtx.hasSingleRow {
				ctx.hasSingleRow = true
			}

			cols := cteRef.ast.Name.Cols

			if len(cols) > len(subCtx.headings) {
				return 0, moerr.NewSyntaxErrorf(builder.GetContext(), "table %q has %d columns available but %d columns specified", table, len(subCtx.headings), len(cols))
			}

			for i, col := range cols {
				subCtx.headings[i] = string(col)
			}
		}
	}
	if checkOnly {
		builder.qry.Steps = builder.qry.Steps[:0]
		return
	}

	// union all statement
	var limitExpr *Expr
	var offsetExpr *Expr
	if s.Limit != nil {
		limitBinder := NewLimitBinder(builder, ctx)
		if s.Limit.Offset != nil {
			offsetExpr, err = limitBinder.BindExpr(s.Limit.Offset, 0, true)
			if err != nil {
				return 0, err
			}
		}
		if s.Limit.Count != nil {
			limitExpr, err = limitBinder.BindExpr(s.Limit.Count, 0, true)
			if err != nil {
				return 0, err
			}

			if cExpr, ok := limitExpr.Expr.(*plan.Expr_Lit); ok {
				if c, ok := cExpr.Lit.Value.(*plan.Literal_U64Val); ok {
					ctx.hasSingleRow = c.U64Val == 1
				}
			}
		}
	}

	//4. add CTE Scan Node
	_ = builder.appendStep(recursiveLastNodeID)
	nodeID = appendCTEScanNode(builder, ctx, initSourceStep, initCtx.sinkTag)
	if limitExpr != nil || offsetExpr != nil {
		node := builder.qry.Nodes[nodeID]
		node.Limit = limitExpr
		node.Offset = offsetExpr
	}
	//4.1 make recursive parts as the source step of the CTE Scan Node besides initSourceStep of initial statement
	for i := 0; i < len(recursiveSteps); i++ {
		builder.qry.Nodes[nodeID].SourceStep = append(builder.qry.Nodes[nodeID].SourceStep, recursiveSteps[i])
	}

	//4.2 make CTE scan as the source step of the Recursive cte Node
	curStep := int32(len(builder.qry.Steps))
	for _, id := range recursiveNodeIDs {
		builder.qry.Nodes[id].SourceStep[0] = curStep
	}

	//4.3 add Sink Node on top of CTE Scan Node
	unionAllLastNodeID := appendSinkNodeWithTag(builder, ctx, nodeID, ctx.sinkTag)
	builder.qry.Nodes[unionAllLastNodeID].RecursiveSink = true

	//5. bind final statement
	ctx.sinkTag = initCtx.sinkTag
	//5.0 add initial statement as table binding into the ctx of main query
	err = builder.addBinding(initLastNodeID, *cteRef.ast.Name, ctx)
	if err != nil {
		return
	}
	//5.1 add Sink Scan Node as the scan node of the recursive cte
	sourceStep := builder.appendStep(unionAllLastNodeID)
	nodeID = appendSinkScanNodeWithTag(builder, ctx, sourceStep, initCtx.sinkTag)
	return
}

// check if binding cte currently
func (bc *BindContext) bindingCte() bool {
	return bc.cteState.cteBindType != CteBindTypeNone
}

// check if binding non recursive cte currently
func (bc *BindContext) bindingNonRecurCte() bool {
	return bc.cteState.cteBindType == CteBindTypeNonRecur
}

// check if binding recursive cte currently
func (bc *BindContext) bindingRecurCte() bool {
	return bc.cteState.cteBindType == CteBindTypeInitStmt ||
		bc.cteState.cteBindType == CteBindTypeRecurStmt
}

// check if binding recursive part of recursive cte currently
func (bc *BindContext) bindingRecurStmt() bool {
	return bc.cteState.cteBindType == CteBindTypeRecurStmt
}

func (builder *QueryBuilder) bindCte(
	ctx *BindContext,
	stmt tree.NodeFormatter,
	cteRef *CTERef,
	table string,
	checkOnly bool,
) (nodeID int32, err error) {
	var s *tree.Select
	switch stmt := cteRef.ast.Stmt.(type) {
	case *tree.Select:
		s = getSelectTree(stmt)
	case *tree.ParenSelect:
		s = getSelectTree(stmt.Select)
	default:
		err = moerr.NewParseErrorf(builder.GetContext(), "unexpected statement: '%v'", tree.String(stmt, dialect.MYSQL))
		return
	}

	var left *tree.SelectStatement
	var stmts []tree.SelectStatement
	left, err = builder.splitRecursiveMember(&s.Select, table, &stmts)
	if err != nil {
		return 0, err
	}
	isR := len(stmts) > 0

	if isR && !cteRef.isRecursive {
		err = moerr.NewParseErrorf(builder.GetContext(), "not declare RECURSIVE: '%v'", tree.String(stmt, dialect.MYSQL))
	} else if !isR {
		nodeID, err = builder.bindNoRecursiveCte(ctx, s, cteRef, table)
		if err != nil {
			return 0, err
		}
	} else {
		nodeID, err = builder.bindRecursiveCte(ctx, s, cteRef, table, left, stmts, checkOnly)
		if err != nil {
			return 0, err
		}
	}
	return
}

func (builder *QueryBuilder) preprocessCte(stmt *tree.Select, ctx *BindContext) error {
	// preprocess CTEs
	if stmt.With != nil {
		ctx.cteByName = make(map[string]*CTERef)
		maskedNames := make([]string, len(stmt.With.CTEs))

		for i := range stmt.With.CTEs {
			idx := len(stmt.With.CTEs) - i - 1
			cte := stmt.With.CTEs[idx]

			name := string(cte.Name.Alias)
			if _, ok := ctx.cteByName[name]; ok {
				return moerr.NewSyntaxErrorf(builder.GetContext(), "WITH query name %q specified more than once", name)
			}

			var maskedCTEs map[string]bool
			if len(maskedNames) > 0 {
				maskedCTEs = make(map[string]bool)
				for _, mask := range maskedNames {
					maskedCTEs[mask] = true
				}
			}

			maskedNames[i] = name

			ctx.cteByName[name] = &CTERef{
				ast:         cte,
				isRecursive: stmt.With.IsRecursive,
				maskedCTEs:  maskedCTEs,
			}
		}

		/*
			Try to do binding for CTE at declaration.

			CORNER CASE:

				create table t2 (a int, b int);
				create table t3 (a int);

				//mo and postgrsql, oracle, sqlserver, mysql will report error about t3 not in FROM
				//but duckdb will not report error. duckdb treat it as related subquery on t3.
				with qn as (select * from t2 where t2.b=t3.a)
				select * from t3 where exists (select * from qn);
		*/
		for _, cte := range stmt.With.CTEs {

			table := string(cte.Name.Alias)
			cteRef := ctx.cteByName[table]

			_, err := builder.bindCte(ctx, stmt, cteRef, table, true)
			if err != nil {
				return err
			}
		}
	}
	return nil
}

func (builder *QueryBuilder) bindSelect(stmt *tree.Select, ctx *BindContext, isRoot bool) (int32, error) {
	var err error
	// preprocess CTEs
	err = builder.preprocessCte(stmt, ctx)
	if err != nil {
		return 0, err
	}

	var clause *tree.SelectClause
	var valuesClause *tree.ValuesClause
	var nodeID int32
	astOrderBy := stmt.OrderBy
	astLimit := stmt.Limit
	astTimeWindow := stmt.TimeWindow

	if stmt.SelectLockInfo != nil && stmt.SelectLockInfo.LockType == tree.SelectLockForUpdate {
		builder.isForUpdate = true
	}

	// strip parentheses
	// ((select a from t1)) order by b  [ is equal ] select a from t1 order by b
	// (((select a from t1)) order by b) [ is equal ] select a from t1 order by b
	//
	// (select a from t1 union/union all select aa from t2) order by a
	//       => we will strip parentheses, but order by only can use 'a' column from the union's output projectlist
	for {
		if selectClause, ok := stmt.Select.(*tree.ParenSelect); ok {
			if selectClause.Select.OrderBy != nil {
				if astOrderBy != nil {
					return 0, moerr.NewSyntaxError(builder.GetContext(), "multiple ORDER BY clauses not allowed")
				}
				astOrderBy = selectClause.Select.OrderBy
			}
			if selectClause.Select.Limit != nil {
				if astLimit != nil {
					return 0, moerr.NewSyntaxError(builder.GetContext(), "multiple LIMIT clauses not allowed")
				}
				astLimit = selectClause.Select.Limit
			}
			stmt = selectClause.Select

			//stmt may be replaced above.
			//do preprocess CTEs again
			err = builder.preprocessCte(stmt, ctx)
			if err != nil {
				return 0, err
			}
		} else {
			break
		}
	}

	if selectClause, ok := stmt.Select.(*tree.SelectClause); ok {
		if selectClause.GroupBy != nil {
			if selectClause.GroupBy.Rollup {
				for i := len(selectClause.GroupBy.GroupByExprsList[0]) - 1; i > 0; i-- {
					selectClause.GroupBy.GroupByExprsList = append(selectClause.GroupBy.GroupByExprsList, selectClause.GroupBy.GroupByExprsList[0][0:i])
				}
				selectClause.GroupBy.GroupByExprsList = append(selectClause.GroupBy.GroupByExprsList, nil)
			}
			if selectClause.GroupBy.Cube {
				subsets := func(Exprs []tree.Expr) [][]tree.Expr {
					result := [][]tree.Expr{}
					var backtrack func(start int, current []tree.Expr)
					backtrack = func(start int, current []tree.Expr) {
						result = append(result, append([]tree.Expr{}, current...))
						for i := start; i < len(Exprs); i++ {
							current = append(current, Exprs[i])
							backtrack(i+1, current)
							current = current[:len(current)-1]
						}
					}
					backtrack(0, []tree.Expr{})
					return result
				}
				Exprs := selectClause.GroupBy.GroupByExprsList[0]
				selectClause.GroupBy.GroupByExprsList = nil
				for _, subset := range subsets(Exprs) {
					selectClause.GroupBy.GroupByExprsList = append(selectClause.GroupBy.GroupByExprsList, subset)
				}
			}
			if len(selectClause.GroupBy.GroupByExprsList) > 1 && !selectClause.GroupBy.Apart {
				groupingCount := len(selectClause.GroupBy.GroupByExprsList)
				selectStmts := make([]*tree.SelectClause, groupingCount)
				if groupingCount > 1 {
					for i, list := range selectClause.GroupBy.GroupByExprsList {
						selectStmts[i] = &tree.SelectClause{
							Distinct: selectClause.Distinct,
							Exprs:    selectClause.Exprs,
							From:     selectClause.From,
							Where:    selectClause.Where,
							GroupBy:  &tree.GroupByClause{GroupByExprsList: selectClause.GroupBy.GroupByExprsList, GroupingSet: list, Apart: true, Cube: false, Rollup: false},
							Having:   selectClause.Having,
							Option:   selectClause.Option,
						}
					}
				}
				leftClause := &tree.UnionClause{Type: tree.UNION, Left: selectStmts[0], Right: selectStmts[1], All: true}
				for i, stmt := range selectStmts {
					if i == 0 || i == 1 {
						continue
					}
					leftClause = &tree.UnionClause{Type: tree.UNION, Left: leftClause, Right: stmt, All: true}
				}
				return builder.buildUnion(leftClause, astOrderBy, astLimit, ctx, isRoot)
			}
		}
	}

	switch selectClause := stmt.Select.(type) {
	case *tree.SelectClause:
		clause = selectClause
	case *tree.UnionClause:
		if builder.isForUpdate {
			return 0, moerr.NewInternalError(builder.GetContext(), "not support select union for update")
		}
		return builder.buildUnion(selectClause, astOrderBy, astLimit, ctx, isRoot)
	case *tree.ValuesClause:
		valuesClause = selectClause
	default:
		return 0, moerr.NewNYIf(builder.GetContext(), "statement '%s'", tree.String(stmt, dialect.MYSQL))
	}

	var projectionBinder *ProjectionBinder
	var havingList []*plan.Expr
	var selectList tree.SelectExprs
	var resultLen int
	var havingBinder *HavingBinder
	var lockNode *plan.Node
	var notCacheable bool
	var helpFunc *helpFunc
	var timeWindowGroup *plan.Expr

	if clause == nil {
		rowCount := len(valuesClause.Rows)
		if len(valuesClause.Rows) == 0 {
			return 0, moerr.NewInternalError(builder.GetContext(), "values statement have not rows")
		}
		strTyp := plan.Type{
			Id:          int32(types.T_text),
			NotNullable: false,
		}
		strColTyp := makeTypeByPlan2Type(strTyp)
		strColTargetTyp := &plan.Expr{
			Typ: strTyp,
			Expr: &plan.Expr_T{
				T: &plan.TargetType{},
			},
		}
		colCount := len(valuesClause.Rows[0])
		for j := 1; j < rowCount; j++ {
			if len(valuesClause.Rows[j]) != colCount {
				return 0, moerr.NewInternalError(builder.GetContext(), fmt.Sprintf("have different column count in row '%v'", j))
			}
		}

		ctx.hasSingleRow = rowCount == 1
		rowSetData := &plan.RowsetData{
			Cols: make([]*plan.ColData, colCount),
		}
		tableDef := &plan.TableDef{
			TblId: 0,
			Name:  "",
			Cols:  make([]*plan.ColDef, colCount),
		}
		ctx.binder = NewWhereBinder(builder, ctx)
		for i := 0; i < colCount; i++ {
			rowSetData.Cols[i] = &plan.ColData{}
			for j := 0; j < rowCount; j++ {
				planExpr, err := ctx.binder.BindExpr(valuesClause.Rows[j][i], 0, true)
				if err != nil {
					return 0, err
				}
				planExpr, err = forceCastExpr2(builder.GetContext(), planExpr, strColTyp, strColTargetTyp)
				if err != nil {
					return 0, err
				}
				rowSetData.Cols[i].Data = append(rowSetData.Cols[i].Data, &plan.RowsetExpr{
					Expr: planExpr,
				})
			}

			colName := fmt.Sprintf("column_%d", i) // like MySQL
			selectList = append(selectList, tree.SelectExpr{
				Expr: tree.NewUnresolvedColName(colName),
				As:   tree.NewCStr(colName, ctx.lower),
			})
			ctx.headings = append(ctx.headings, colName)
			tableDef.Cols[i] = &plan.ColDef{
				ColId: 0,
				Name:  colName,
				Typ:   strTyp,
			}
		}
		nodeUUID, _ := uuid.NewV7()
		nodeID = builder.appendNode(&plan.Node{
			NodeType:     plan.Node_VALUE_SCAN,
			RowsetData:   rowSetData,
			TableDef:     tableDef,
			BindingTags:  []int32{builder.genNewTag()},
			Uuid:         nodeUUID[:],
			NotCacheable: true,
		}, ctx)

		if err = builder.addBinding(nodeID, tree.AliasClause{Alias: "_valuescan"}, ctx); err != nil {
			return 0, err
		}
	} else {
		if ctx.bindingRecurStmt() && clause.Distinct {
			return 0, moerr.NewParseError(builder.GetContext(), "not support DISTINCT in recursive cte")
		}

		if len(clause.Exprs) == 1 {
			switch clause.Exprs[0].Expr.(type) {
			case tree.UnqualifiedStar:
				if astLimit != nil && astLimit.Count != nil {
					limitBinder := NewLimitBinder(builder, ctx)
					limitExpr, err := limitBinder.BindExpr(astLimit.Count, 0, true)
					if err != nil {
						return 0, err
					}

					if cExpr, ok := limitExpr.Expr.(*plan.Expr_Lit); ok {
						if c, ok := cExpr.Lit.Value.(*plan.Literal_U64Val); ok {
							if c.U64Val == 0 {
								builder.isSkipResolveTableDef = true
							}
						}
					}
				}
			}
		}

		// build FROM clause
		nodeID, err = builder.buildFrom(clause.From.Tables, ctx, isRoot)
		if err != nil {
			return 0, err
		}

		ctx.binder = NewWhereBinder(builder, ctx)
		// unfold stars and generate headings
		selectList, err = appendSelectList(builder, ctx, selectList, clause.Exprs...)
		if err != nil {
			return 0, err
		}

		if len(selectList) == 0 {
			return 0, moerr.NewParseError(builder.GetContext(), "No tables used")
		}

		if builder.isForUpdate {
			tableDef := builder.qry.Nodes[nodeID].GetTableDef()
			pkPos, pkTyp := getPkPos(tableDef, false)
			lastTag := builder.qry.Nodes[nodeID].BindingTags[0]
			lockTarget := &plan.LockTarget{
				TableId:            tableDef.TblId,
				PrimaryColIdxInBat: int32(pkPos),
				PrimaryColRelPos:   lastTag,
				PrimaryColTyp:      pkTyp,
				Block:              true,
				RefreshTsIdxInBat:  -1, //unsupport now
			}

			lockNode = &Node{
				NodeType:    plan.Node_LOCK_OP,
				Children:    []int32{nodeID},
				TableDef:    tableDef,
				LockTargets: []*plan.LockTarget{lockTarget},
				BindingTags: []int32{builder.genNewTag()},
			}

			if astLimit == nil {
				nodeID = builder.appendNode(lockNode, ctx)
			}
		}

		// rewrite right join to left join
		builder.rewriteRightJoinToLeftJoin(nodeID)
		if clause.Where != nil {
			whereList, err := splitAndBindCondition(clause.Where.Expr, NoAlias, ctx)
			if err != nil {
				return 0, err
			}

			var newFilterList []*plan.Expr
			var expr *plan.Expr

			for _, cond := range whereList {
				nodeID, expr, err = builder.flattenSubqueries(nodeID, cond, ctx)
				if err != nil {
					return 0, err
				}

				newFilterList = append(newFilterList, expr)
			}

			for _, filter := range newFilterList {
				if detectedExprWhetherTimeRelated(filter) {
					notCacheable = true
				}
				if err := checkGrouping(ctx.binder.GetContext(), filter); err != nil {
					return 0, err
				}
			}

			nodeID = builder.appendNode(&plan.Node{
				NodeType:     plan.Node_FILTER,
				Children:     []int32{nodeID},
				FilterList:   newFilterList,
				NotCacheable: notCacheable,
			}, ctx)
		}

		ctx.groupTag = builder.genNewTag()
		ctx.aggregateTag = builder.genNewTag()
		ctx.projectTag = builder.genNewTag()
		ctx.windowTag = builder.genNewTag()
		ctx.sampleTag = builder.genNewTag()
		if astTimeWindow != nil {
			ctx.timeTag = builder.genNewTag() // ctx.timeTag > 0
			if astTimeWindow.Sliding != nil {
				ctx.sliding = true
			}
		}

		// Preprocess aliases
		for i := range selectList {
			selectList[i].Expr, err = ctx.qualifyColumnNames(selectList[i].Expr, NoAlias)
			if err != nil {
				return 0, err
			}

			builder.nameByColRef[[2]int32{ctx.projectTag, int32(i)}] = tree.String(selectList[i].Expr, dialect.MYSQL)

			if selectList[i].As != nil && !selectList[i].As.Empty() {
				ctx.aliasMap[selectList[i].As.Compare()] = &aliasItem{
					idx:     int32(i),
					astExpr: selectList[i].Expr,
				}
				ctx.aliasFrequency[selectList[i].As.Compare()]++
			}

			field := SelectField{
				ast: selectList[i].Expr,
				pos: int32(i),
			}

			if selectList[i].As != nil && !selectList[i].As.Empty() {
				field.aliasName = selectList[i].As.Compare()
			}
			ctx.projectByAst = append(ctx.projectByAst, field)
		}

		if astTimeWindow != nil {
			helpFunc, err = makeHelpFuncForTimeWindow(astTimeWindow, builder.GetContext())
			if err != nil {
				return 0, err
			}
		}
		// bind GROUP BY clause
		if clause.GroupBy != nil || astTimeWindow != nil {
			if ctx.bindingRecurStmt() {
				return 0, moerr.NewParseErrorf(builder.GetContext(), "not support group by in recursive cte: '%v'", tree.String(clause.GroupBy, dialect.MYSQL))
			}
			groupBinder := NewGroupBinder(builder, ctx, selectList)
			if clause.GroupBy != nil {
				for _, list := range clause.GroupBy.GroupByExprsList {
					for _, group := range list {
						group, err = ctx.qualifyColumnNames(group, AliasAfterColumn)
						if err != nil {
							return 0, err
						}

						_, err = groupBinder.BindExpr(group, 0, true)
						if err != nil {
							return 0, err
						}
					}
				}
				ctx.groupingFlag = make([]bool, len(ctx.groups))
				if clause.GroupBy.Apart {
					ctx.isGroupingSet = true
					for _, group := range clause.GroupBy.GroupingSet {
						_, err = groupBinder.BindExpr(group, 0, true)
						if err != nil {
							return 0, err
						}
					}
				} else {
					for i := range ctx.groupingFlag {
						ctx.groupingFlag[i] = true
					}
				}
			}
			if astTimeWindow != nil {
				group, err := ctx.qualifyColumnNames(helpFunc.truncate, AliasAfterColumn)
				if err != nil {
					return 0, err
				}

				_, err = groupBinder.BindExpr(group, 0, true)
				if err != nil {
					return 0, err
				}
				colPos := groupBinder.ctx.groupByAst[tree.String(helpFunc.truncate, dialect.MYSQL)]
				timeWindowGroup = &plan.Expr{
					Typ: groupBinder.ctx.groups[colPos].Typ,
					Expr: &plan.Expr_Col{
						Col: &plan.ColRef{
							RelPos: groupBinder.ctx.groupTag,
							ColPos: colPos,
						},
					},
				}

			}
		}

		// bind HAVING clause
		havingBinder = NewHavingBinder(builder, ctx)
		if clause.Having != nil {
			if ctx.bindingRecurStmt() {
				return 0, moerr.NewParseErrorf(builder.GetContext(), "not support having in recursive cte: '%v'", tree.String(clause.Having, dialect.MYSQL))
			}
			ctx.binder = havingBinder
			havingList, err = splitAndBindCondition(clause.Having.Expr, AliasAfterColumn, ctx)
			if err != nil {
				return 0, err
			}
		}

		ctx.isDistinct = clause.Distinct
	}

	// bind SELECT clause (Projection List)
	projectionBinder = NewProjectionBinder(builder, ctx, havingBinder)
	if err = bindProjectionList(ctx, projectionBinder, selectList); err != nil {
		return 0, err
	}

	resultLen = len(ctx.projects)
	for i, proj := range ctx.projects {
		exprStr := proj.String()
		if _, ok := ctx.projectByExpr[exprStr]; !ok {
			ctx.projectByExpr[exprStr] = int32(i)
		}

		if exprCol, ok := proj.Expr.(*plan.Expr_Col); ok {
			if col := exprCol.Col; col != nil {
				if binding, ok := ctx.bindingByTag[col.RelPos]; ok {
					col.DbName = binding.db
					col.TblName = binding.table
				}
			}
		}

		if !notCacheable {
			if detectedExprWhetherTimeRelated(proj) {
				notCacheable = true
			}
		}
	}

	// bind TIME WINDOW
	var fillType plan.Node_FillType
	var fillVals, fillCols []*Expr
	var inteval, sliding, ts, wEnd *Expr
	var orderBy *plan.OrderBySpec
	if astTimeWindow != nil {
		h := projectionBinder.havingBinder
		col, err := ctx.qualifyColumnNames(astTimeWindow.Interval.Col, NoAlias)
		if err != nil {
			return 0, err
		}
		h.insideAgg = true
		ts, err = h.BindExpr(col, 0, true)
		if err != nil {
			return 0, err
		}
		h.insideAgg = false
		t := types.Type{Oid: types.T(ts.Typ.Id)}
		if !t.IsTemporal() {
			return 0, moerr.NewNotSupportedf(builder.GetContext(), "the type of %s must be temporal in time window", tree.String(col, dialect.MYSQL))
		}
		orderBy = &plan.OrderBySpec{
			Expr: timeWindowGroup,
			Flag: plan.OrderBySpec_INTERNAL | plan.OrderBySpec_ASC | plan.OrderBySpec_NULLS_FIRST,
		}

		inteval, err = projectionBinder.BindExpr(helpFunc.interval, 0, true)
		if err != nil {
			return 0, err
		}

		if astTimeWindow.Sliding != nil {
			sliding, err = projectionBinder.BindExpr(helpFunc.sliding, 0, true)
			if err != nil {
				return 0, err
			}
		} else {
			tmp, err := projectionBinder.BindExpr(helpFunc.dateAdd, 0, true)
			if err != nil {
				return 0, err
			}
			wEnd, err = appendCastBeforeExpr(builder.GetContext(), tmp, ts.Typ)
			if err != nil {
				return 0, err
			}
		}

		if astTimeWindow.Fill != nil && astTimeWindow.Fill.Mode != tree.FillNone && astTimeWindow.Fill.Mode != tree.FillNull {
			switch astTimeWindow.Fill.Mode {
			case tree.FillPrev:
				fillType = plan.Node_PREV
			case tree.FillNext:
				fillType = plan.Node_NEXT
			case tree.FillValue:
				fillType = plan.Node_VALUE
			case tree.FillLinear:
				fillType = plan.Node_LINEAR
			}
			var v *Expr
			if astTimeWindow.Fill.Val != nil {
				v, err = projectionBinder.BindExpr(astTimeWindow.Fill.Val, 0, true)
				if err != nil {
					return 0, err
				}
			}

			for _, t := range ctx.times {
				if e, ok := t.Expr.(*plan.Expr_Col); ok {
					if e.Col.Name == TimeWindowStart || e.Col.Name == TimeWindowEnd {
						continue
					}
				}
				if astTimeWindow.Fill.Val != nil {
					e, err := appendCastBeforeExpr(builder.GetContext(), v, t.Typ)
					if err != nil {
						return 0, err
					}
					fillVals = append(fillVals, e)
				}
				fillCols = append(fillCols, t)
			}
			if astTimeWindow.Fill.Mode == tree.FillLinear {
				for i, e := range ctx.timeAsts {
					b := &tree.BinaryExpr{
						Op: tree.DIV,
						Left: &tree.ParenExpr{
							Expr: &tree.BinaryExpr{
								Op:    tree.PLUS,
								Left:  e,
								Right: e,
							},
						},
						Right: tree.NewNumVal(int64(2), "2", false, tree.P_int64),
					}
					v, err = projectionBinder.BindExpr(b, 0, true)
					if err != nil {
						return 0, err
					}
					col, err := appendCastBeforeExpr(builder.GetContext(), v, fillCols[i].Typ)
					if err != nil {
						return 0, err
					}
					fillVals = append(fillVals, col)
				}
			}
		}
	}

	// bind ORDER BY clause
	var orderBys []*plan.OrderBySpec
	if astOrderBy != nil {
		if ctx.bindingRecurStmt() {
			return 0, moerr.NewParseErrorf(builder.GetContext(), "not support order by in recursive cte: '%v'", tree.String(&astOrderBy, dialect.MYSQL))
		}
		orderBinder := NewOrderBinder(projectionBinder, selectList)
		orderBys = make([]*plan.OrderBySpec, 0, len(astOrderBy))

		for _, order := range astOrderBy {
			expr, err := orderBinder.BindExpr(order.Expr)
			if err != nil {
				return 0, err
			}

			orderBy := &plan.OrderBySpec{
				Expr: expr,
				Flag: plan.OrderBySpec_INTERNAL,
			}

			switch order.Direction {
			case tree.Ascending:
				orderBy.Flag |= plan.OrderBySpec_ASC
			case tree.Descending:
				orderBy.Flag |= plan.OrderBySpec_DESC
			}

			switch order.NullsPosition {
			case tree.NullsFirst:
				orderBy.Flag |= plan.OrderBySpec_NULLS_FIRST
			case tree.NullsLast:
				orderBy.Flag |= plan.OrderBySpec_NULLS_LAST
			}

			orderBys = append(orderBys, orderBy)
		}
	}

	// bind limit/offset clause
	var limitExpr *Expr
	var offsetExpr *Expr
	if astLimit != nil {
		limitBinder := NewLimitBinder(builder, ctx)
		if astLimit.Offset != nil {
			offsetExpr, err = limitBinder.BindExpr(astLimit.Offset, 0, true)
			if err != nil {
				return 0, err
			}
		}
		if astLimit.Count != nil {
			limitExpr, err = limitBinder.BindExpr(astLimit.Count, 0, true)
			if err != nil {
				return 0, err
			}

			if cExpr, ok := limitExpr.Expr.(*plan.Expr_Lit); ok {
				if c, ok := cExpr.Lit.Value.(*plan.Literal_U64Val); ok {
					ctx.hasSingleRow = c.U64Val == 1
				}
			}
		}
		if builder.isForUpdate {
			lockNode.Children[0] = nodeID
			nodeID = builder.appendNode(lockNode, ctx)
		}
	}

	// return err if it's not a legal SAMPLE function.
	if err = validSample(ctx, builder); err != nil {
		return 0, err
	}

	// sample can ignore these check because it supports the sql like 'select a, b, sample(c) from t group by a' whose b is not in group by clause.
	if !ctx.sampleFunc.hasSampleFunc {
		if (len(ctx.groups) > 0 || len(ctx.aggregates) > 0 || len(ctx.times) > 0) && len(projectionBinder.boundCols) > 0 {
			if !builder.mysqlCompatible {
				return 0, moerr.NewSyntaxErrorf(builder.GetContext(), "column %q must appear in the GROUP BY clause or be used in an aggregate function", projectionBinder.boundCols[0])
			}

			// For MySQL compatibility, wrap bare ColRefs in any_value()
			for i, proj := range ctx.projects {
				ctx.projects[i] = builder.wrapBareColRefsInAnyValue(proj, ctx)
			}
		}
	}

	if ctx.forceWindows {
		ctx.tmpGroups = ctx.groups
		ctx.windows, _ = ctx.generateForceWinSpecList()
		ctx.aggregates = nil
		ctx.groups = nil

		for i := range ctx.projects {
			ctx.projects[i] = DeepProcessExprForGroupConcat(ctx.projects[i], ctx)
		}

		for i := range havingList {
			havingList[i] = DeepProcessExprForGroupConcat(havingList[i], ctx)
		}

		for i := range orderBys {
			orderBys[i].Expr = DeepProcessExprForGroupConcat(orderBys[i].Expr, ctx)
		}

	}

	// FIXME: delete this when SINGLE join is ready
	if len(ctx.groups) == 0 && len(ctx.aggregates) > 0 {
		ctx.hasSingleRow = true
	}

	// append AGG node or SAMPLE node
	if ctx.sampleFunc.hasSampleFunc {
		nodeID = builder.appendNode(generateSamplePlanNode(ctx, nodeID), ctx)

		if len(havingList) > 0 {
			var newFilterList []*plan.Expr
			var expr *plan.Expr

			for _, cond := range havingList {
				nodeID, expr, err = builder.flattenSubqueries(nodeID, cond, ctx)
				if err != nil {
					return 0, err
				}

				newFilterList = append(newFilterList, expr)
			}

			nodeID = builder.appendNode(&plan.Node{
				NodeType:   plan.Node_FILTER,
				Children:   []int32{nodeID},
				FilterList: newFilterList,
			}, ctx)
		}

		for name, id := range ctx.groupByAst {
			builder.nameByColRef[[2]int32{ctx.groupTag, id}] = name
		}

		for name, id := range ctx.sampleByAst {
			builder.nameByColRef[[2]int32{ctx.sampleTag, id}] = name
		}
	} else {
		if len(ctx.groups) > 0 || len(ctx.aggregates) > 0 {
			if ctx.bindingRecurStmt() {
				return 0, moerr.NewInternalError(builder.GetContext(), "not support aggregate function recursive cte")
			}
			if builder.isForUpdate {
				return 0, moerr.NewInternalError(builder.GetContext(), "not support select aggregate function for update")
			}
			if ctx.forceWindows {
			} else {
				nodeID = builder.appendNode(&plan.Node{
					NodeType:     plan.Node_AGG,
					Children:     []int32{nodeID},
					GroupBy:      ctx.groups,
					GroupingFlag: ctx.groupingFlag,
					AggList:      ctx.aggregates,
					BindingTags:  []int32{ctx.groupTag, ctx.aggregateTag},
				}, ctx)
			}
			if len(havingList) > 0 {
				var newFilterList []*plan.Expr
				var expr *plan.Expr

				for _, cond := range havingList {
					nodeID, expr, err = builder.flattenSubqueries(nodeID, cond, ctx)
					if err != nil {
						return 0, err
					}

					newFilterList = append(newFilterList, expr)
				}

				nodeID = builder.appendNode(&plan.Node{
					NodeType:   plan.Node_FILTER,
					Children:   []int32{nodeID},
					FilterList: newFilterList,
				}, ctx)
			}

			for name, id := range ctx.groupByAst {
				builder.nameByColRef[[2]int32{ctx.groupTag, id}] = name
			}

			for name, id := range ctx.aggregateByAst {
				builder.nameByColRef[[2]int32{ctx.aggregateTag, id}] = name
			}
		}
	}

	// append TIME WINDOW node
	if len(ctx.times) > 0 {
		if ctx.bindingRecurStmt() {
			return 0, moerr.NewInternalError(builder.GetContext(), "not support time window in recursive cte")
		}
		nodeID = builder.appendNode(&plan.Node{
			NodeType:    plan.Node_TIME_WINDOW,
			Children:    []int32{nodeID},
			AggList:     ctx.times,
			BindingTags: []int32{ctx.timeTag, ctx.groupTag},
			OrderBy:     []*plan.OrderBySpec{orderBy},
			Interval:    inteval,
			Sliding:     sliding,
			GroupBy:     []*plan.Expr{timeWindowGroup},
			Timestamp:   ts,
			WEnd:        wEnd,
		}, ctx)

		for name, id := range ctx.timeByAst {
			builder.nameByColRef[[2]int32{ctx.timeTag, id}] = name
		}

		if astTimeWindow.Fill != nil {
			nodeID = builder.appendNode(&plan.Node{
				NodeType:    plan.Node_FILL,
				Children:    []int32{nodeID},
				AggList:     fillCols,
				BindingTags: []int32{ctx.timeTag},
				FillType:    fillType,
				FillVal:     fillVals,
			}, ctx)
		}
	}

	// append WINDOW node
	if len(ctx.windows) > 0 {
		if ctx.bindingRecurStmt() {
			return 0, moerr.NewInternalError(builder.GetContext(), "not support window function in recursive cte")
		}

		for i, w := range ctx.windows {
			e := w.GetW()
			if len(e.PartitionBy) > 0 {
				partitionBy := make([]*plan.OrderBySpec, 0, len(e.PartitionBy))
				for _, p := range e.PartitionBy {
					partitionBy = append(partitionBy, &plan.OrderBySpec{
						Expr: p,
						Flag: plan.OrderBySpec_INTERNAL,
					})
				}
				nodeID = builder.appendNode(&plan.Node{
					NodeType:    plan.Node_PARTITION,
					Children:    []int32{nodeID},
					OrderBy:     partitionBy,
					BindingTags: []int32{ctx.windowTag},
				}, ctx)
			}
			nodeID = builder.appendNode(&plan.Node{
				NodeType:    plan.Node_WINDOW,
				Children:    []int32{nodeID},
				WinSpecList: []*Expr{w},
				WindowIdx:   int32(i),
				BindingTags: []int32{ctx.windowTag},
			}, ctx)
		}

		for name, id := range ctx.windowByAst {
			builder.nameByColRef[[2]int32{ctx.windowTag, id}] = name
		}

		if ctx.forceWindows {
			if len(havingList) > 0 {
				var newFilterList []*plan.Expr
				var expr *plan.Expr

				for _, cond := range havingList {
					nodeID, expr, err = builder.flattenSubqueries(nodeID, cond, ctx)
					if err != nil {
						return 0, err
					}

					newFilterList = append(newFilterList, expr)
				}

				nodeID = builder.appendNode(&plan.Node{
					NodeType:   plan.Node_FILTER,
					Children:   []int32{nodeID},
					FilterList: newFilterList,
				}, ctx)
			}
		}

	}

	// append PROJECT node
	for i, proj := range ctx.projects {
		nodeID, proj, err = builder.flattenSubqueries(nodeID, proj, ctx)
		if err != nil {
			return 0, err
		}

		ctx.projects[i] = proj
	}

	nodeID = builder.appendNode(&plan.Node{
		NodeType:     plan.Node_PROJECT,
		ProjectList:  ctx.projects,
		Children:     []int32{nodeID},
		BindingTags:  []int32{ctx.projectTag},
		NotCacheable: notCacheable,
	}, ctx)

	// append DISTINCT node
	if ctx.isDistinct {
		nodeID = builder.appendNode(&plan.Node{
			NodeType: plan.Node_DISTINCT,
			Children: []int32{nodeID},
		}, ctx)
	}

	// append SORT node (include limit, offset)
	if len(orderBys) > 0 {
		nodeID = builder.appendNode(&plan.Node{
			NodeType: plan.Node_SORT,
			Children: []int32{nodeID},
			OrderBy:  orderBys,
		}, ctx)
	}

	if limitExpr != nil || offsetExpr != nil {
		node := builder.qry.Nodes[nodeID]

		node.Limit = limitExpr
		node.Offset = offsetExpr
	}

	// append result PROJECT node
	if builder.qry.Nodes[nodeID].NodeType != plan.Node_PROJECT {
		for i := 0; i < resultLen; i++ {
			ctx.results = append(ctx.results, &plan.Expr{
				Typ: ctx.projects[i].Typ,
				Expr: &plan.Expr_Col{
					Col: &plan.ColRef{
						RelPos: ctx.projectTag,
						ColPos: int32(i),
					},
				},
			})
		}

		ctx.resultTag = builder.genNewTag()

		nodeID = builder.appendNode(&plan.Node{
			NodeType:    plan.Node_PROJECT,
			ProjectList: ctx.results,
			Children:    []int32{nodeID},
			BindingTags: []int32{ctx.resultTag},
		}, ctx)
	} else {
		ctx.results = ctx.projects
	}

	if isRoot {
		builder.qry.Headings = append(builder.qry.Headings, ctx.headings...)
	}

	return nodeID, nil
}

type helpFunc struct {
	interval *tree.FuncExpr
	sliding  *tree.FuncExpr
	truncate *tree.FuncExpr
	dateAdd  *tree.FuncExpr
}

func makeHelpFuncForTimeWindow(astTimeWindow *tree.TimeWindow, ctx context.Context) (*helpFunc, error) {
	h := &helpFunc{}

	name := tree.NewUnresolvedColName("interval")
	arg2 := tree.NewNumVal(astTimeWindow.Interval.Unit, astTimeWindow.Interval.Unit, false, tree.P_char)
	h.interval = &tree.FuncExpr{
		Func:  tree.FuncName2ResolvableFunctionReference(name),
		Exprs: tree.Exprs{astTimeWindow.Interval.Val, arg2},
	}

	expr := h.interval

	if astTimeWindow.Sliding != nil {
		name = tree.NewUnresolvedColName("interval")
		arg2 = tree.NewNumVal(astTimeWindow.Sliding.Unit, astTimeWindow.Sliding.Unit, false, tree.P_char)
		h.sliding = &tree.FuncExpr{
			Func:  tree.FuncName2ResolvableFunctionReference(name),
			Exprs: tree.Exprs{astTimeWindow.Sliding.Val, arg2},
		}

		name = tree.NewUnresolvedColName("mo_win_divisor")
		div := &tree.FuncExpr{
			Func:  tree.FuncName2ResolvableFunctionReference(name),
			Exprs: tree.Exprs{h.interval, h.sliding},
		}

		name = tree.NewUnresolvedColName("interval")
		arg2 = tree.NewNumVal("second", "second", false, tree.P_char)
		expr = &tree.FuncExpr{
			Func:  tree.FuncName2ResolvableFunctionReference(name),
			Exprs: tree.Exprs{div, arg2},
		}
	}

	name = tree.NewUnresolvedColName("mo_win_truncate")
	h.truncate = &tree.FuncExpr{
		Func:  tree.FuncName2ResolvableFunctionReference(name),
		Exprs: tree.Exprs{astTimeWindow.Interval.Col, expr},
	}

	if astTimeWindow.Sliding == nil {
		name = tree.NewUnresolvedColName("date_add")
		h.dateAdd = &tree.FuncExpr{
			Func:  tree.FuncName2ResolvableFunctionReference(name),
			Exprs: tree.Exprs{h.truncate, h.interval},
		}
	}
	return h, nil
}

func DeepProcessExprForGroupConcat(expr *Expr, ctx *BindContext) *Expr {
	if expr == nil {
		return nil
	}
	switch item := expr.Expr.(type) {
	case *plan.Expr_Col:
		if item.Col.RelPos == ctx.groupTag {
			expr = DeepCopyExpr(ctx.tmpGroups[item.Col.ColPos])
		}
		if item.Col.RelPos == ctx.aggregateTag {
			item.Col.RelPos = ctx.windowTag
		}

	case *plan.Expr_F:
		for i, arg := range item.F.Args {
			item.F.Args[i] = DeepProcessExprForGroupConcat(arg, ctx)
		}
	case *plan.Expr_W:
		for i, p := range item.W.PartitionBy {
			item.W.PartitionBy[i] = DeepProcessExprForGroupConcat(p, ctx)
		}
		for i, o := range item.W.OrderBy {
			item.W.OrderBy[i].Expr = DeepProcessExprForGroupConcat(o.Expr, ctx)
		}

	case *plan.Expr_Sub:
		DeepProcessExprForGroupConcat(item.Sub.Child, ctx)

	case *plan.Expr_Corr:
		if item.Corr.RelPos == ctx.groupTag {
			expr = DeepCopyExpr(ctx.tmpGroups[item.Corr.ColPos])
		}
		if item.Corr.RelPos == ctx.aggregateTag {
			item.Corr.RelPos = ctx.windowTag
		}
	case *plan.Expr_List:
		for i, ie := range item.List.List {
			item.List.List[i] = DeepProcessExprForGroupConcat(ie, ctx)
		}
	}
	return expr

}

func appendSelectList(
	builder *QueryBuilder,
	ctx *BindContext,
	selectList tree.SelectExprs, exprs ...tree.SelectExpr) (tree.SelectExprs, error) {
	accountId, err := builder.compCtx.GetAccountId()
	if err != nil {
		return nil, err
	}
	for _, selectExpr := range exprs {
		switch expr := selectExpr.Expr.(type) {
		case tree.UnqualifiedStar:
			cols, names, err := ctx.unfoldStar(builder.GetContext(), "", accountId == catalog.System_Account)
			if err != nil {
				return nil, err
			}
			for i, name := range names {
				selectList = append(selectList, cols[i])
				ctx.headings = append(ctx.headings, name)
			}

		case *tree.SampleExpr:
			var err error
			if err = ctx.sampleFunc.GenerateSampleFunc(expr); err != nil {
				return nil, err
			}

			oldLen := len(selectList)
			columns, isStar := expr.GetColumns()
			if isStar {
				if selectList, err = appendSelectList(builder, ctx, selectList, tree.SelectExpr{Expr: tree.UnqualifiedStar{}}); err != nil {
					return nil, err
				}
			} else {
				for _, column := range columns {
					if selectList, err = appendSelectList(builder, ctx, selectList, tree.SelectExpr{Expr: column}); err != nil {
						return nil, err
					}
				}
			}

			// deal with alias.
			sampleCount := len(selectList) - oldLen
			if selectExpr.As != nil && !selectExpr.As.Empty() {
				if sampleCount != 1 {
					return nil, moerr.NewSyntaxError(builder.GetContext(), "sample multi columns cannot have alias")
				}
				ctx.headings[len(ctx.headings)-1] = selectExpr.As.Origin()
				selectList[len(selectList)-1].As = selectExpr.As
			}

			ctx.sampleFunc.SetStartOffset(oldLen, sampleCount)

		case *tree.UnresolvedName:
			if expr.Star {
				cols, names, err := ctx.unfoldStar(builder.GetContext(), expr.ColName(), accountId == catalog.System_Account)
				if err != nil {
					return nil, err
				}
				selectList = append(selectList, cols...)
				ctx.headings = append(ctx.headings, names...)
			} else {
				if selectExpr.As != nil && !selectExpr.As.Empty() {
					ctx.headings = append(ctx.headings, selectExpr.As.Origin())
				} else {
					ctx.headings = append(ctx.headings, expr.ColNameOrigin())
				}

				newExpr, err := ctx.qualifyColumnNames(expr, NoAlias)
				if err != nil {
					return nil, err
				}

				selectList = append(selectList, tree.SelectExpr{
					Expr: newExpr,
					As:   selectExpr.As,
				})
			}
		case *tree.NumVal:
			if expr.ValType == tree.P_null {
				expr.ValType = tree.P_nulltext
			}

			if selectExpr.As != nil && !selectExpr.As.Empty() {
				ctx.headings = append(ctx.headings, selectExpr.As.Origin())
			} else {
				ctx.headings = append(ctx.headings, tree.String(expr, dialect.MYSQL))
			}

			selectList = append(selectList, tree.SelectExpr{
				Expr: expr,
				As:   selectExpr.As,
			})
		default:
			if selectExpr.As != nil && !selectExpr.As.Empty() {
				ctx.headings = append(ctx.headings, selectExpr.As.Origin())
			} else {
				for {
					if parenExpr, ok := expr.(*tree.ParenExpr); ok {
						expr = parenExpr.Expr
					} else {
						break
					}
				}
				ctx.headings = append(ctx.headings, tree.String(expr, dialect.MYSQL))
			}

			newExpr, err := ctx.qualifyColumnNames(expr, NoAlias)
			if err != nil {
				return nil, err
			}

			selectList = append(selectList, tree.SelectExpr{
				Expr: newExpr,
				As:   selectExpr.As,
			})
		}
	}
	return selectList, nil
}

func bindProjectionList(
	ctx *BindContext,
	projectionBinder *ProjectionBinder,
	selectList tree.SelectExprs) error {
	ctx.binder = projectionBinder

	sampleRangeLeft, sampleRangeRight := ctx.sampleFunc.start, ctx.sampleFunc.start+ctx.sampleFunc.offset
	if ctx.sampleFunc.hasSampleFunc {
		// IF sample function exists, we should bind the sample column first.
		sampleList, err := ctx.sampleFunc.BindSampleColumn(ctx, projectionBinder, selectList[sampleRangeLeft:sampleRangeRight])
		if err != nil {
			return err
		}

		for i := range selectList[:sampleRangeLeft] {
			expr, err := projectionBinder.BindExpr(selectList[i].Expr, 0, true)
			if err != nil {
				return err
			}
			ctx.projects = append(ctx.projects, expr)
		}
		ctx.projects = append(ctx.projects, sampleList...)
	}

	for i := range selectList[sampleRangeRight:] {
		expr, err := projectionBinder.BindExpr(selectList[i].Expr, 0, true)
		if err != nil {
			return err
		}

		ctx.projects = append(ctx.projects, expr)
	}
	return nil
}

func (builder *QueryBuilder) appendStep(nodeID int32) int32 {
	stepPos := len(builder.qry.Steps)
	builder.qry.Steps = append(builder.qry.Steps, nodeID)
	return int32(stepPos)
}

func (builder *QueryBuilder) appendNode(node *plan.Node, ctx *BindContext) int32 {
	nodeID := int32(len(builder.qry.Nodes))
	node.NodeId = nodeID
	builder.qry.Nodes = append(builder.qry.Nodes, node)
	builder.ctxByNode = append(builder.ctxByNode, ctx)
	ReCalcNodeStats(nodeID, builder, false, true, true)
	for _, tag := range node.BindingTags {
		builder.tag2NodeID[tag] = nodeID
	}
	return nodeID
}

func (builder *QueryBuilder) rewriteRightJoinToLeftJoin(nodeID int32) {
	node := builder.qry.Nodes[nodeID]

	for i := range node.Children {
		builder.rewriteRightJoinToLeftJoin(node.Children[i])
	}

	if node.NodeType == plan.Node_JOIN && node.JoinType == plan.Node_RIGHT {
		node.JoinType = plan.Node_LEFT
		node.Children[0], node.Children[1] = node.Children[1], node.Children[0]
	}
}

func (builder *QueryBuilder) buildFrom(stmt tree.TableExprs, ctx *BindContext, isRoot bool) (int32, error) {
	if len(stmt) == 1 {
		return builder.buildTable(stmt[0], ctx, -1, nil)
	}
	return 0, moerr.NewInternalError(ctx.binder.GetContext(), "stmt's length should be zero")
	// for now, stmt'length always be zero. if someday that change in parser, you should uncomment these codes
	// leftCtx := NewBindContext(builder, ctx)
	// leftChildID, err := builder.buildTable(stmt[0], leftCtx)
	// if err != nil {
	// 	return 0, err
	// }

	// for i := 1; i < len(stmt); i++ {
	// 	rightCtx := NewBindContext(builder, ctx)
	// 	rightChildID, err := builder.buildTable(stmt[i], rightCtx)
	// 	if err != nil {
	// 		return 0, err
	// 	}

	// 	leftChildID = builder.appendNode(&plan.Node{
	// 		NodeType: plan.Node_JOIN,
	// 		Children: []int32{leftChildID, rightChildID},
	// 		JoinType: plan.Node_INNER,
	// 	}, nil)

	// 	if i == len(stmt)-1 {
	// 		builder.ctxByNode[leftChildID] = ctx
	// 		err = ctx.mergeContexts(leftCtx, rightCtx)
	// 		if err != nil {
	// 			return 0, err
	// 		}
	// 	} else {
	// 		newCtx := NewBindContext(builder, ctx)
	// 		builder.ctxByNode[leftChildID] = newCtx
	// 		err = newCtx.mergeContexts(leftCtx, rightCtx)
	// 		if err != nil {
	// 			return 0, err
	// 		}
	// 		leftCtx = newCtx
	// 	}
	// }

	// return leftChildID, err
}

func (builder *QueryBuilder) splitRecursiveMember(stmt *tree.SelectStatement, name string, stmts *[]tree.SelectStatement) (*tree.SelectStatement, error) {
	ok, left, err := builder.checkRecursiveCTE(stmt, name, stmts)
	if !ok || err != nil {
		return left, err
	}
	return builder.splitRecursiveMember(left, name, stmts)
}

func (builder *QueryBuilder) checkRecursiveCTE(left *tree.SelectStatement, name string, stmts *[]tree.SelectStatement) (bool, *tree.SelectStatement, error) {
	if u, ok := (*left).(*tree.UnionClause); ok {
		if !u.All {
			return false, left, nil
		}

		rt, ok := u.Right.(*tree.SelectClause)
		if !ok {
			return false, left, nil
		}

		count, err := builder.checkRecursiveTable(rt.From.Tables[0], name)
		if err != nil && count > 0 {
			return false, left, err
		}
		if count == 0 {
			return false, left, nil
		}
		if count > 1 {
			return false, left, moerr.NewParseErrorf(builder.GetContext(), "unsupport multiple recursive table expr in recursive CTE: %T", left)
		}
		*stmts = append(*stmts, u.Right)
		return true, &u.Left, nil
	}
	return false, left, nil
}

func (builder *QueryBuilder) checkRecursiveTable(stmt tree.TableExpr, name string) (int, error) {
	switch tbl := stmt.(type) {
	case *tree.Select:
		return 0, moerr.NewParseErrorf(builder.GetContext(), "unsupport SUBQUERY in recursive CTE: %T", stmt)

	case *tree.TableName:
		table := string(tbl.ObjectName)
		if table == name {
			return 1, nil
		}
		return 0, nil

	case *tree.JoinTableExpr:
		var err, err0 error
		if tbl.JoinType == tree.JOIN_TYPE_LEFT || tbl.JoinType == tree.JOIN_TYPE_RIGHT || tbl.JoinType == tree.JOIN_TYPE_NATURAL_LEFT || tbl.JoinType == tree.JOIN_TYPE_NATURAL_RIGHT {
			err0 = moerr.NewParseErrorf(builder.GetContext(), "unsupport LEFT, RIGHT or OUTER JOIN in recursive CTE: %T", stmt)
		}
		c1, err1 := builder.checkRecursiveTable(tbl.Left, name)
		c2, err2 := builder.checkRecursiveTable(tbl.Right, name)
		if err0 != nil {
			err = err0
		} else if err1 != nil {
			err = err1
		} else {
			err = err2
		}
		c := c1 + c2
		return c, err

	case *tree.TableFunction:
		return 0, nil

	case *tree.ParenTableExpr:
		return builder.checkRecursiveTable(tbl.Expr, name)

	case *tree.AliasedTableExpr:
		return builder.checkRecursiveTable(tbl.Expr, name)

	default:
		return 0, nil
	}
}

func getSelectTree(s *tree.Select) *tree.Select {
	switch stmt := s.Select.(type) {
	case *tree.ParenSelect:
		return getSelectTree(stmt.Select)
	default:
		return s
	}
}

func (builder *QueryBuilder) bindView(
	ctx *BindContext,
	tableDef *TableDef,
	snapshot *Snapshot,
	obj *ObjectRef,
	schema, table string,
) (nodeID int32, err error) {
	viewDefString := tableDef.ViewSql.View
	if viewDefString == "" {
		return 0, nil
	}
	viewCtx := NewBindContext(builder, nil)
	viewCtx.snapshot = snapshot
	viewCtx.lower = ctx.lower

	viewData := ViewData{}
	err = json.Unmarshal([]byte(viewDefString), &viewData)
	if err != nil {
		return 0, err
	}

	originStmts, err := mysql.Parse(builder.GetContext(), viewData.Stmt, ctx.lower)
	defer func() {
		for _, s := range originStmts {
			s.Free()
		}
	}()
	if err != nil {
		return 0, err
	}
	viewStmt, ok := originStmts[0].(*tree.CreateView)

	// No createview stmt, check alterview stmt.
	if !ok {
		alterstmt, ok := originStmts[0].(*tree.AlterView)
		viewStmt = &tree.CreateView{}
		if !ok {
			return 0, moerr.NewParseError(builder.GetContext(), "can not get view statement")
		}
		viewStmt.Name = alterstmt.Name
		viewStmt.ColNames = alterstmt.ColNames
		viewStmt.AsSource = alterstmt.AsSource
	}

	defaultDatabase := viewData.DefaultDatabase
	if obj.PubInfo != nil {
		defaultDatabase = obj.SubscriptionName
	}
	viewCtx.defaultDatabase = defaultDatabase

	if viewCtx.viewInBinding(schema, table, viewStmt) {
		return 0, moerr.NewParseErrorf(builder.GetContext(), "view %s reference itself", table)
	}
	viewCtx.cteName = table

	nodeID, err = builder.bindSelect(viewStmt.AsSource, viewCtx, false)
	if err != nil {
		return
	}
	ctx.recordViews([]string{schema + "#" + table})
	ctx.recordViews(viewCtx.views)
	return
}

func (builder *QueryBuilder) buildTable(stmt tree.TableExpr, ctx *BindContext, preNodeId int32, leftCtx *BindContext) (nodeID int32, err error) {
	switch tbl := stmt.(type) {
	case *tree.Select:
		if builder.isForUpdate {
			return 0, moerr.NewInternalError(builder.GetContext(), "not support select from derived table for update")
		}
		subCtx := NewBindContext(builder, ctx)
		nodeID, err = builder.bindSelect(tbl, subCtx, false)
		if subCtx.isCorrelated {
			return 0, moerr.NewNYI(builder.GetContext(), "correlated subquery in FROM clause")
		}

		if subCtx.hasSingleRow {
			ctx.hasSingleRow = true
		}

	case *tree.TableName:
		schema := string(tbl.SchemaName)
		table := string(tbl.ObjectName)
		if len(table) == 0 || len(schema) == 0 && table == "dual" { //special table name
			//special dual cases.
			//CORNER CASE 1:
			//  create table `dual`(a int);
			//	select * from dual;
			//		mysql responses:  No tables used
			//		mysql treats it as the placeholder
			//		mo treats it also
			//
			//CORNER CASE 2: select * from `dual`;
			//  create table `dual`(a int);
			//	select * from `dual`;
			//  	mysql responses: success.
			//		mysql treats it as the normal table.
			//		mo treats it also the placeholder.
			//
			//CORNER CASE 3:
			//  create table `dual`(a int);
			//	select * from db.dual;
			//		mysql responses: success.
			//  select * from icp.`dual`;
			//		mysql responses: success.
			//Within quote, the mysql treats the 'dual' as the normal table. mo also.
			nodeID = builder.appendNode(&plan.Node{
				NodeType: plan.Node_VALUE_SCAN,
			}, ctx)

			ctx.hasSingleRow = true

			break
		}

		if len(schema) == 0 && ctx.bindingNonRecurCte() && table == ctx.cteName {
			return 0, moerr.NewParseErrorf(builder.GetContext(), "In recursive query block of Recursive Common Table Expression %s, the recursive table must be referenced only once, and not in any subquery", table)
		} else if len(schema) == 0 {
			cteRef := ctx.findCTE(table)
			if cteRef != nil {
				if ctx.cteInBinding(table) {
					if ctx.bindingNonRecurCte() {
						return 0, moerr.NewParseErrorf(builder.GetContext(), "cte %s reference itself", table)
					}
				}
				if ctx.bindingRecurStmt() {
					nodeID = ctx.cteState.recScanNodeId
					return
				}

				nodeID, err = builder.bindCte(ctx, stmt, cteRef, table, false)
				if err != nil {
					return 0, err
				}

				break
			}
			schema = ctx.defaultDatabase
		}

		if tbl.AtTsExpr != nil {
			ctx.snapshot, err = builder.resolveTsHint(tbl.AtTsExpr)
			if err != nil {
				return 0, err
			}
		}

		var snapshot *Snapshot
		if ctx.snapshot != nil {
			snapshot = ctx.snapshot
		}

		// TODO
		schema, err = databaseIsValid(schema, builder.compCtx, snapshot)
		if err != nil {
			return 0, err
		}

		var subMeta *SubscriptionMeta
		subMeta, err = builder.compCtx.GetSubscriptionMeta(schema, snapshot)
		if err == nil && builder.isSkipResolveTableDef && snapshot == nil && subMeta == nil {
			var tableDef *TableDef
			tableDef, err = builder.compCtx.BuildTableDefByMoColumns(schema, table)
			if err != nil {
				return 0, err
			}

			nodeID = builder.appendNode(&plan.Node{
				NodeType:     plan.Node_TABLE_SCAN,
				Stats:        nil,
				ObjRef:       &plan.ObjectRef{DbName: schema, SchemaName: table},
				TableDef:     tableDef,
				BindingTags:  []int32{builder.genNewTag()},
				ScanSnapshot: snapshot,
			}, ctx)

			return
		}

		// TODO
		obj, tableDef := builder.compCtx.Resolve(schema, table, snapshot)
		if tableDef == nil {
			return 0, moerr.NewParseErrorf(builder.GetContext(), "table %q does not exist", table)
		}

		tableDef.Name2ColIndex = map[string]int32{}
		var tbColToDataCol map[string]int32 = make(map[string]int32, 0)
		for i := 0; i < len(tableDef.Cols); i++ {
			tableDef.Name2ColIndex[tableDef.Cols[i].Name] = int32(i)
			if !tableDef.Cols[i].Hidden {
				tbColToDataCol[tableDef.Cols[i].Name] = int32(i)
			}
		}
		nodeType := plan.Node_TABLE_SCAN
		var externScan *plan.ExternScan
		if tableDef.TableType == catalog.SystemExternalRel {
			nodeType = plan.Node_EXTERNAL_SCAN
			externScan = &plan.ExternScan{
				Type:           int32(plan.ExternType_EXTERNAL_TB),
				TbColToDataCol: tbColToDataCol,
			}
			col := &ColDef{
				Name: catalog.ExternalFilePath,
				Typ: plan.Type{
					Id:    int32(types.T_varchar),
					Width: types.MaxVarcharLen,
					Table: table,
				},
			}
			tableDef.Cols = append(tableDef.Cols, col)
		} else if tableDef.TableType == catalog.SystemSourceRel {
			nodeType = plan.Node_SOURCE_SCAN
		} else if tableDef.TableType == catalog.SystemViewRel {
			if yes, dbOfView, nameOfView := builder.compCtx.GetBuildingAlterView(); yes {
				if dbOfView == schema && nameOfView == table {
					return 0, moerr.NewInternalErrorf(builder.GetContext(), "there is a recursive reference to the view %s", nameOfView)
				}
			}

			nodeID, err = builder.bindView(ctx, tableDef, snapshot, obj, schema, table)
			if err != nil {
				return 0, err
			}
			if nodeID != 0 {
				return nodeID, nil
			}
		}

		nodeID = builder.appendNode(&plan.Node{
			NodeType:     nodeType,
			Stats:        nil,
			ObjRef:       obj,
			TableDef:     tableDef,
			ExternScan:   externScan,
			BindingTags:  []int32{builder.genNewTag()},
			ScanSnapshot: snapshot,
		}, ctx)

	case *tree.JoinTableExpr:
		if tbl.Right == nil {
			return builder.buildTable(tbl.Left, ctx, preNodeId, leftCtx)
		} else if builder.isForUpdate {
			return 0, moerr.NewInternalError(builder.GetContext(), "not support select from join table for update")
		}
		return builder.buildJoinTable(tbl, ctx)

	case *tree.ApplyTableExpr:
		_, ok := tbl.Right.(*tree.TableFunction)
		if !ok {
			if _, ok = tbl.Right.(*tree.AliasedTableExpr); ok {
				_, ok = tbl.Right.(*tree.AliasedTableExpr).Expr.(*tree.TableFunction)
			}
		}
		if ok {
			return builder.buildApplyTable(tbl, ctx)
		} else {
			return 0, moerr.NewInternalError(builder.GetContext(), "must apply a table function")
		}

	case *tree.TableFunction:
		if tbl.Id() == "result_scan" {
			return builder.buildResultScan(tbl, ctx)
		}
		return builder.buildTableFunction(tbl, ctx, preNodeId, leftCtx)

	case *tree.ParenTableExpr:
		return builder.buildTable(tbl.Expr, ctx, preNodeId, leftCtx)

	case *tree.AliasedTableExpr: //allways AliasedTableExpr first
		if _, ok := tbl.Expr.(*tree.Select); ok {
			if tbl.As.Alias == "" {
				return 0, moerr.NewSyntaxErrorf(builder.GetContext(), "subquery in FROM must have an alias: %T", stmt)
			}
		}

		nodeID, err = builder.buildTable(tbl.Expr, ctx, preNodeId, leftCtx)
		if err != nil {
			return
		}

		err = builder.addBinding(nodeID, tbl.As, ctx)

		//tableDef := builder.qry.Nodes[nodeID].GetTableDef()
		midNode := builder.qry.Nodes[nodeID]
		//if it is the non-sys account and reads the cluster table,
		//we add an account_id filter to make sure that the non-sys account
		//can only read its own data.

		if midNode.NodeType == plan.Node_TABLE_SCAN {
			dbName := midNode.ObjRef.SchemaName
			tableName := midNode.TableDef.Name
			currentAccountID, err := builder.compCtx.GetAccountId()
			if err != nil {
				return 0, err
			}
			acctName := builder.compCtx.GetUserName()
			if sub := builder.compCtx.GetQueryingSubscription(); sub != nil {
				currentAccountID = uint32(sub.AccountId)
				builder.qry.Nodes[nodeID].NotCacheable = true
			}
			if currentAccountID != catalog.System_Account {
				// add account filter for system table scan
				if dbName == catalog.MO_CATALOG && tableName == catalog.MO_DATABASE {
					modatabaseFilter := util.BuildMoDataBaseFilter(uint64(currentAccountID))
					ctx.binder = NewWhereBinder(builder, ctx)
					accountFilterExprs, err := splitAndBindCondition(modatabaseFilter, NoAlias, ctx)
					if err != nil {
						return 0, err
					}
					builder.qry.Nodes[nodeID].FilterList = accountFilterExprs
				} else if dbName == catalog.MO_SYSTEM_METRICS && (tableName == catalog.MO_METRIC || tableName == catalog.MO_SQL_STMT_CU) {
					motablesFilter := util.BuildSysMetricFilter(acctName)
					ctx.binder = NewWhereBinder(builder, ctx)
					accountFilterExprs, err := splitAndBindCondition(motablesFilter, NoAlias, ctx)
					if err != nil {
						return 0, err
					}
					builder.qry.Nodes[nodeID].FilterList = accountFilterExprs
				} else if dbName == catalog.MO_SYSTEM && tableName == catalog.MO_STATEMENT {
					motablesFilter := util.BuildSysStatementInfoFilter(acctName)
					ctx.binder = NewWhereBinder(builder, ctx)
					accountFilterExprs, err := splitAndBindCondition(motablesFilter, NoAlias, ctx)
					if err != nil {
						return 0, err
					}
					builder.qry.Nodes[nodeID].FilterList = accountFilterExprs
				} else if dbName == catalog.MO_CATALOG && tableName == catalog.MO_TABLES {
					motablesFilter := util.BuildMoTablesFilter(uint64(currentAccountID))
					ctx.binder = NewWhereBinder(builder, ctx)
					accountFilterExprs, err := splitAndBindCondition(motablesFilter, NoAlias, ctx)
					if err != nil {
						return 0, err
					}
					builder.qry.Nodes[nodeID].FilterList = accountFilterExprs
				} else if dbName == catalog.MO_CATALOG && tableName == catalog.MO_COLUMNS {
					moColumnsFilter := util.BuildMoColumnsFilter(uint64(currentAccountID))
					ctx.binder = NewWhereBinder(builder, ctx)
					accountFilterExprs, err := splitAndBindCondition(moColumnsFilter, NoAlias, ctx)
					if err != nil {
						return 0, err
					}
					builder.qry.Nodes[nodeID].FilterList = accountFilterExprs
				} else if util.TableIsClusterTable(midNode.GetTableDef().GetTableType()) {
					ctx.binder = NewWhereBinder(builder, ctx)
					left := tree.NewUnresolvedColName(util.GetClusterTableAttributeName())
					right := tree.NewNumVal(uint64(currentAccountID), strconv.Itoa(int(currentAccountID)), false, tree.P_uint64)
					//account_id = the accountId of the non-sys account
					accountFilter := &tree.ComparisonExpr{
						Op:    tree.EQUAL,
						Left:  left,
						Right: right,
					}
					accountFilterExprs, err := splitAndBindCondition(accountFilter, NoAlias, ctx)
					if err != nil {
						return 0, err
					}
					builder.qry.Nodes[nodeID].FilterList = accountFilterExprs
				}
			}
		}
		return
	case *tree.StatementSource:
		return 0, moerr.NewParseErrorf(builder.GetContext(), "unsupport table expr: %T", stmt)

	default:
		// Values table not support
		return 0, moerr.NewParseErrorf(builder.GetContext(), "unsupport table expr: %T", stmt)
	}

	return
}

func (builder *QueryBuilder) genNewTag() int32 {
	builder.nextTag++
	return builder.nextTag
}

func (builder *QueryBuilder) genNewMsgTag() (ret int32) {
	// start from 1, and 0 means do not handle with message
	builder.nextMsgTag++
	return builder.nextMsgTag
}

func (builder *QueryBuilder) addBinding(nodeID int32, alias tree.AliasClause, ctx *BindContext) error {
	node := builder.qry.Nodes[nodeID]

	var cols []string
	var colIsHidden []bool
	var types []*plan.Type
	var defaultVals []string
	var binding *Binding
	var table string

	scanNodes := []plan.Node_NodeType{
		plan.Node_TABLE_SCAN,
		plan.Node_MATERIAL_SCAN,
		plan.Node_EXTERNAL_SCAN,
		plan.Node_FUNCTION_SCAN,
		plan.Node_VALUE_SCAN,
		plan.Node_SINK_SCAN,
		plan.Node_RECURSIVE_SCAN,
		plan.Node_SOURCE_SCAN,
	}
	//lower := builder.compCtx.GetLowerCaseTableNames()

	if slices.Contains(scanNodes, node.NodeType) {
		if (node.NodeType == plan.Node_VALUE_SCAN || node.NodeType == plan.Node_SINK_SCAN || node.NodeType == plan.Node_RECURSIVE_SCAN) && node.TableDef == nil {
			return nil
		}
		if len(alias.Cols) > len(node.TableDef.Cols) {
			return moerr.NewSyntaxErrorf(builder.GetContext(), "table %q has %d columns available but %d columns specified", alias.Alias, len(node.TableDef.Cols), len(alias.Cols))
		}

		if alias.Alias != "" {
			table = string(alias.Alias)
		} else {
			if node.NodeType == plan.Node_FUNCTION_SCAN {
				return moerr.NewSyntaxError(builder.GetContext(), "Every table function must have an alias")
			}
			if node.NodeType == plan.Node_RECURSIVE_SCAN || node.NodeType == plan.Node_SINK_SCAN {
				return nil
			}

			table = node.TableDef.Name
		}

		if _, ok := ctx.bindingByTable[table]; ok {
			return moerr.NewSyntaxErrorf(builder.GetContext(), "table name %q specified more than once", table)
		}

		colLength := len(node.TableDef.Cols)
		cols = make([]string, colLength)
		colIsHidden = make([]bool, colLength)
		types = make([]*plan.Type, colLength)
		defaultVals = make([]string, colLength)

		tag := node.BindingTags[0]

		for i, col := range node.TableDef.Cols {
			if i < len(alias.Cols) {
				cols[i] = string(alias.Cols[i])
			} else {
				cols[i] = col.Name
			}
			cols[i] = strings.ToLower(cols[i])
			colIsHidden[i] = col.Hidden
			types[i] = &col.Typ
			if col.Default != nil {
				defaultVals[i] = col.Default.OriginString
			}
			name := table + "." + cols[i]
			builder.nameByColRef[[2]int32{tag, int32(i)}] = name
		}

		binding = NewBinding(tag, nodeID, node.TableDef.DbName, table, node.TableDef.TblId, cols, colIsHidden, types,
			util.TableIsClusterTable(node.TableDef.TableType), defaultVals)
	} else {
		// Subquery
		subCtx := builder.ctxByNode[nodeID]
		tag := subCtx.rootTag()
		headings := subCtx.headings
		projects := subCtx.projects

		if len(alias.Cols) > len(headings) {
			return moerr.NewSyntaxErrorf(builder.GetContext(), "table %q has %d columns available but %d columns specified", alias.Alias, len(headings), len(alias.Cols))
		}

		table = subCtx.cteName
		if len(alias.Alias) > 0 {
			table = string(alias.Alias)
		}
		if len(table) == 0 {
			table = fmt.Sprintf("mo_table_subquery_alias_%d", tag)
		}
		if _, ok := ctx.bindingByTable[table]; ok {
			return moerr.NewSyntaxErrorf(builder.GetContext(), "table name %q specified more than once", table)
		}

		colLength := len(headings)
		cols = make([]string, colLength)
		colIsHidden = make([]bool, colLength)
		types = make([]*plan.Type, colLength)
		defaultVals = make([]string, colLength)

		for i, col := range headings {
			if i < len(alias.Cols) {
				cols[i] = string(alias.Cols[i])
			} else {
				cols[i] = col
			}
			cols[i] = strings.ToLower(cols[i])
			types[i] = &projects[i].Typ
			colIsHidden[i] = false
			defaultVals[i] = ""
			name := table + "." + cols[i]
			builder.nameByColRef[[2]int32{tag, int32(i)}] = name
		}

		binding = NewBinding(tag, nodeID, "", table, 0, cols, colIsHidden, types, false, defaultVals)
	}

	ctx.bindings = append(ctx.bindings, binding)
	ctx.bindingByTag[binding.tag] = binding
	ctx.bindingByTable[binding.table] = binding

	if node.NodeType != plan.Node_RECURSIVE_SCAN && node.NodeType != plan.Node_SINK_SCAN {
		for _, col := range binding.cols {
			if _, ok := ctx.bindingByCol[col]; ok {
				ctx.bindingByCol[col] = nil
			} else {
				ctx.bindingByCol[col] = binding
			}
		}
	}

	ctx.bindingTree = &BindingTreeNode{
		binding: binding,
	}

	return nil
}

func (builder *QueryBuilder) buildJoinTable(tbl *tree.JoinTableExpr, ctx *BindContext) (int32, error) {
	joinType := plan.Node_INNER

	switch tbl.JoinType {
	case tree.JOIN_TYPE_CROSS, tree.JOIN_TYPE_INNER, tree.JOIN_TYPE_NATURAL:
		joinType = plan.Node_INNER
	case tree.JOIN_TYPE_CROSS_L2:
		joinType = plan.Node_L2
	case tree.JOIN_TYPE_LEFT, tree.JOIN_TYPE_NATURAL_LEFT:
		joinType = plan.Node_LEFT
	case tree.JOIN_TYPE_RIGHT, tree.JOIN_TYPE_NATURAL_RIGHT:
		joinType = plan.Node_RIGHT
	case tree.JOIN_TYPE_FULL:
		joinType = plan.Node_OUTER
	case tree.JOIN_TYPE_DEDUP:
		joinType = plan.Node_DEDUP
	}

	leftCtx := NewBindContext(builder, ctx)
	rightCtx := NewBindContext(builder, ctx)

	leftChildID, err := builder.buildTable(tbl.Left, leftCtx, -1, leftCtx)
	if err != nil {
		return 0, err
	}

	if _, ok := tbl.Right.(*tree.TableFunction); ok {
		return 0, moerr.NewSyntaxError(builder.GetContext(), "Every table function must have an alias")
	}
	rightChildID, err := builder.buildTable(tbl.Right, rightCtx, leftChildID, leftCtx)
	if err != nil {
		return 0, err
	}

	if builder.qry.Nodes[rightChildID].NodeType == plan.Node_FUNCTION_SCAN {
		if joinType != plan.Node_INNER {
			return 0, moerr.NewSyntaxError(builder.GetContext(), "table function can only be used in a inner join")
		}
	}

	err = ctx.mergeContexts(builder.GetContext(), leftCtx, rightCtx)
	if err != nil {
		return 0, err
	}

	nodeID := builder.appendNode(&plan.Node{
		NodeType: plan.Node_JOIN,
		Children: []int32{leftChildID, rightChildID},
		JoinType: joinType,
	}, ctx)
	node := builder.qry.Nodes[nodeID]

	ctx.binder = NewTableBinder(builder, ctx)

	switch cond := tbl.Cond.(type) {
	case *tree.OnJoinCond:
		joinConds, err := splitAndBindCondition(cond.Expr, NoAlias, ctx)
		if err != nil {
			return 0, err
		}
		node.OnList = joinConds

	case *tree.UsingJoinCond:
		if tbl.JoinType == tree.JOIN_TYPE_CROSS_L2 {
			for _, col := range cond.Cols {
				expr, err := ctx.addUsingColForCrossL2(string(col), joinType, leftCtx, rightCtx)
				if err != nil {
					return 0, err
				}
				node.OnList = append(node.OnList, expr)
			}
		} else {
			for _, col := range cond.Cols {
				expr, err := ctx.addUsingCol(string(col), joinType, leftCtx, rightCtx)
				if err != nil {
					return 0, err
				}
				node.OnList = append(node.OnList, expr)
			}
		}
	default:
		if tbl.JoinType == tree.JOIN_TYPE_NATURAL || tbl.JoinType == tree.JOIN_TYPE_NATURAL_LEFT || tbl.JoinType == tree.JOIN_TYPE_NATURAL_RIGHT {
			leftCols := make(map[string]bool)
			for _, binding := range leftCtx.bindings {
				for i, col := range binding.cols {
					if binding.colIsHidden[i] {
						continue
					}
					leftCols[col] = true
				}
			}

			var usingCols []string
			for _, binding := range rightCtx.bindings {
				for _, col := range binding.cols {
					if leftCols[col] {
						usingCols = append(usingCols, col)
					}
				}
			}

			for _, col := range usingCols {
				expr, err := ctx.addUsingCol(col, joinType, leftCtx, rightCtx)
				if err != nil {
					return 0, err
				}

				node.OnList = append(node.OnList, expr)
			}
		}
	}

	return nodeID, nil
}

func (builder *QueryBuilder) buildApplyTable(tbl *tree.ApplyTableExpr, ctx *BindContext) (int32, error) {
	var applyType plan.Node_ApplyType

	switch tbl.ApplyType {
	case tree.APPLY_TYPE_CROSS:
		applyType = plan.Node_CROSSAPPLY
	case tree.APPLY_TYPE_OUTER:
		applyType = plan.Node_OUTERAPPLY
	}

	leftCtx := NewBindContext(builder, ctx)
	rightCtx := NewBindContext(builder, ctx)

	leftChildID, err := builder.buildTable(tbl.Left, leftCtx, -1, leftCtx)
	if err != nil {
		return 0, err
	}

	rightChildID, err := builder.buildTable(tbl.Right, rightCtx, leftChildID, leftCtx)
	if err != nil {
		return 0, err
	}
	builder.qry.Nodes[rightChildID].Children = nil //ignore the child of table_function in apply

	err = ctx.mergeContexts(builder.GetContext(), leftCtx, rightCtx)
	if err != nil {
		return 0, err
	}
	nodeID := builder.appendNode(&plan.Node{
		NodeType:  plan.Node_APPLY,
		Children:  []int32{leftChildID, rightChildID},
		ApplyType: applyType,
	}, ctx)
	return nodeID, nil
}

func (builder *QueryBuilder) buildTableFunction(tbl *tree.TableFunction, ctx *BindContext, preNodeId int32, leftCtx *BindContext) (int32, error) {
	var (
		childId int32
		err     error
		nodeId  int32
	)

	var children []int32
	if preNodeId == -1 {
		ctx.binder = NewTableBinder(builder, ctx)
	} else {
		ctx.binder = NewTableBinder(builder, leftCtx)
		childId = builder.copyNode(ctx, preNodeId)
		children = []int32{childId}
	}

	exprs := make([]*plan.Expr, 0, len(tbl.Func.Exprs))
	for _, v := range tbl.Func.Exprs {
		curExpr, err := ctx.binder.BindExpr(v, 0, false)
		if err != nil {
			return 0, err
		}
		exprs = append(exprs, curExpr)
	}
	id := tbl.Id()
	switch id {
	case "unnest":
		nodeId, err = builder.buildUnnest(tbl, ctx, exprs, children)
	case "generate_series":
		nodeId = builder.buildGenerateSeries(tbl, ctx, exprs, children)
	case "meta_scan":
		nodeId, err = builder.buildMetaScan(tbl, ctx, exprs, children)
	case "current_account":
		nodeId, err = builder.buildCurrentAccount(tbl, ctx, exprs, children)
	case "metadata_scan":
		nodeId = builder.buildMetadataScan(tbl, ctx, exprs, children)
	case "processlist", "mo_sessions":
		nodeId, err = builder.buildProcesslist(tbl, ctx, exprs, children)
	case "mo_configurations":
		nodeId, err = builder.buildMoConfigurations(tbl, ctx, exprs, children)
	case "mo_locks":
		nodeId, err = builder.buildMoLocks(tbl, ctx, exprs, children)
	case "mo_transactions":
		nodeId, err = builder.buildMoTransactions(tbl, ctx, exprs, children)
	case "mo_cache":
		nodeId, err = builder.buildMoCache(tbl, ctx, exprs, children)
	case "fulltext_index_scan":
		nodeId, err = builder.buildFullTextIndexScan(tbl, ctx, exprs, children)
	case "fulltext_index_tokenize":
		nodeId, err = builder.buildFullTextIndexTokenize(tbl, ctx, exprs, children)
	case "stage_list":
		nodeId, err = builder.buildStageList(tbl, ctx, exprs, children)
	case "moplugin_table":
<<<<<<< HEAD
		nodeId, err = builder.buildPluginExec(tbl, ctx, exprs, childId)
	case "hnsw_create":
		nodeId, err = builder.buildHnswCreate(tbl, ctx, exprs, childId)
	case "hnsw_refresh":
		nodeId, err = builder.buildHnswRefresh(tbl, ctx, exprs, childId)
	case "hnsw_search":
		nodeId, err = builder.buildHnswSearch(tbl, ctx, exprs, childId)
=======
		nodeId, err = builder.buildPluginExec(tbl, ctx, exprs, children)
>>>>>>> 4a0cc220
	default:
		err = moerr.NewNotSupportedf(builder.GetContext(), "table function '%s' not supported", id)
	}
	return nodeId, err
}

func (builder *QueryBuilder) GetContext() context.Context {
	if builder == nil {
		return context.TODO()
	}
	return builder.compCtx.GetContext()
}

func (builder *QueryBuilder) checkExprCanPushdown(expr *Expr, node *Node) bool {
	switch node.NodeType {
	case plan.Node_FUNCTION_SCAN:
		if onlyContainsTag(expr, node.BindingTags[0]) {
			return true
		}
		for _, childId := range node.Children {
			if builder.checkExprCanPushdown(expr, builder.qry.Nodes[childId]) {
				return true
			}
		}
		return false
	case plan.Node_TABLE_SCAN, plan.Node_EXTERNAL_SCAN, plan.Node_SOURCE_SCAN:
		return onlyContainsTag(expr, node.BindingTags[0])
	case plan.Node_JOIN:
		if containsTag(expr, builder.qry.Nodes[node.Children[0]].BindingTags[0]) && containsTag(expr, builder.qry.Nodes[node.Children[1]].BindingTags[0]) {
			return true
		}
		for _, childId := range node.Children {
			if builder.checkExprCanPushdown(expr, builder.qry.Nodes[childId]) {
				return true
			}
		}
		return false

	default:
		for _, childId := range node.Children {
			if builder.checkExprCanPushdown(expr, builder.qry.Nodes[childId]) {
				return true
			}
		}
		return false
	}
}

func (builder *QueryBuilder) resolveTsHint(tsExpr *tree.AtTimeStamp) (snapshot *Snapshot, err error) {
	if tsExpr == nil {
		return
	}

	conds := splitAstConjunction(tsExpr.Expr)
	if len(conds) != 1 {
		err = moerr.NewParseError(builder.GetContext(), "invalid timestamp hint")
		return
	}

	binder := NewDefaultBinder(builder.GetContext(), nil, nil, plan.Type{}, nil)
	binder.builder = builder
	defExpr, err := binder.BindExpr(conds[0], 0, false)
	if err != nil {
		return
	}
	exprLit, ok := defExpr.Expr.(*plan.Expr_Lit)
	if !ok {
		err = moerr.NewParseError(builder.GetContext(), "invalid timestamp hint")
		return
	}

	var tenant *SnapshotTenant
	if bgSnapshot := builder.compCtx.GetSnapshot(); IsSnapshotValid(bgSnapshot) {
		tenant = &SnapshotTenant{
			TenantName: bgSnapshot.Tenant.TenantName,
			TenantID:   bgSnapshot.Tenant.TenantID,
		}
	}

	switch lit := exprLit.Lit.Value.(type) {
	case *plan.Literal_Sval:
		if tsExpr.Type == tree.ATTIMESTAMPTIME {
			var ts time.Time
			if ts, err = time.Parse("2006-01-02 15:04:05.999999999", lit.Sval); err != nil {
				return
			}

			tsNano := ts.UTC().UnixNano()
			if tsNano <= 0 {
				err = moerr.NewInvalidArg(builder.GetContext(), "invalid timestamp value", lit.Sval)
				return
			}

			if time.Now().UTC().UnixNano()-tsNano <= options.DefaultGCTTL.Nanoseconds() && 0 <= time.Now().UTC().UnixNano()-tsNano {
				snapshot = &Snapshot{TS: &timestamp.Timestamp{PhysicalTime: tsNano}, Tenant: tenant}
			} else {
				var valid bool
				if valid, err = builder.compCtx.CheckTimeStampValid(tsNano); err != nil {
					return
				}

				if !valid {
					err = moerr.NewInvalidArg(builder.GetContext(), "invalid timestamp value, no corresponding snapshot ", lit.Sval)
					return
				}

				snapshot = &Snapshot{TS: &timestamp.Timestamp{PhysicalTime: tsNano}, Tenant: tenant}
			}
		} else if tsExpr.Type == tree.ATTIMESTAMPSNAPSHOT {
			return builder.compCtx.ResolveSnapshotWithSnapshotName(lit.Sval)
		} else if tsExpr.Type == tree.ATMOTIMESTAMP {
			var ts timestamp.Timestamp
			if ts, err = timestamp.ParseTimestamp(lit.Sval); err != nil {
				return
			}

			snapshot = &Snapshot{TS: &ts, Tenant: tenant}
		} else if tsExpr.Type == tree.ASOFTIMESTAMP {
			var ts int64
			if ts, err = doResolveTimeStamp(lit.Sval); err != nil {
				return
			}
			tStamp := &timestamp.Timestamp{PhysicalTime: ts}
			snapshot = &Snapshot{TS: tStamp, Tenant: tenant}
		} else {
			err = moerr.NewInvalidArg(builder.GetContext(), "invalid timestamp hint type", tsExpr.Type.String())
			return
		}
	case *plan.Literal_I64Val:
		if tsExpr.Type == tree.ATTIMESTAMPTIME {
			if lit.I64Val <= 0 {
				err = moerr.NewInvalidArg(builder.GetContext(), "invalid timestamp value", lit.I64Val)
				return
			}
			snapshot = &Snapshot{TS: &timestamp.Timestamp{PhysicalTime: lit.I64Val}, Tenant: tenant}
		} else if tsExpr.Type == tree.ATMOTIMESTAMP {
			if lit.I64Val <= 0 {
				err = moerr.NewInvalidArg(builder.GetContext(), "invalid timestamp value", lit.I64Val)
				return
			}
			if bgSnapshot := builder.compCtx.GetSnapshot(); builder.isRestoreByTs {
				tenant = &SnapshotTenant{
					TenantName: bgSnapshot.Tenant.TenantName,
					TenantID:   bgSnapshot.Tenant.TenantID,
				}
			}
			snapshot = &Snapshot{TS: &timestamp.Timestamp{PhysicalTime: lit.I64Val}, Tenant: tenant}
		} else {
			err = moerr.NewInvalidArg(builder.GetContext(), "invalid timestamp hint for snapshot hint", lit.I64Val)
			return
		}
	default:
		err = moerr.NewInvalidArg(builder.GetContext(), "invalid input expr ", tsExpr.Expr.String())
	}

	return
}

func IsSnapshotValid(snapshot *Snapshot) bool {
	if snapshot == nil {
		return false
	}

	if snapshot.TS == nil || snapshot.TS.Equal(timestamp.Timestamp{PhysicalTime: 0, LogicalTime: 0}) {
		return false
	}

	return true
}<|MERGE_RESOLUTION|>--- conflicted
+++ resolved
@@ -4696,17 +4696,13 @@
 	case "stage_list":
 		nodeId, err = builder.buildStageList(tbl, ctx, exprs, children)
 	case "moplugin_table":
-<<<<<<< HEAD
-		nodeId, err = builder.buildPluginExec(tbl, ctx, exprs, childId)
+		nodeId, err = builder.buildPluginExec(tbl, ctx, exprs, children)
 	case "hnsw_create":
-		nodeId, err = builder.buildHnswCreate(tbl, ctx, exprs, childId)
+		nodeId, err = builder.buildHnswCreate(tbl, ctx, exprs, children)
 	case "hnsw_refresh":
-		nodeId, err = builder.buildHnswRefresh(tbl, ctx, exprs, childId)
+		nodeId, err = builder.buildHnswRefresh(tbl, ctx, exprs, children)
 	case "hnsw_search":
-		nodeId, err = builder.buildHnswSearch(tbl, ctx, exprs, childId)
-=======
-		nodeId, err = builder.buildPluginExec(tbl, ctx, exprs, children)
->>>>>>> 4a0cc220
+		nodeId, err = builder.buildHnswSearch(tbl, ctx, exprs, children)
 	default:
 		err = moerr.NewNotSupportedf(builder.GetContext(), "table function '%s' not supported", id)
 	}

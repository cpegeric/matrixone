--- conflicted
+++ resolved
@@ -400,13 +400,11 @@
 	LLM_CHAT:      347,
 	LLM_EMBEDDING: 348,
 
-<<<<<<< HEAD
-	HNSW_CDC_UPDATE: 349,
-=======
 	HASH_PARTITION: 349,
->>>>>>> 85336576
-
-	FUNCTION_END_NUMBER: 350,
+
+	HNSW_CDC_UPDATE: 350,
+
+	FUNCTION_END_NUMBER: 351,
 }
 
 func Test_funids(t *testing.T) {

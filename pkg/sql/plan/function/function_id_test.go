// Copyright 2021 - 2022 Matrix Origin
//
// Licensed under the Apache License, Version 2.0 (the "License");
// you may not use this file except in compliance with the License.
// You may obtain a copy of the License at
//
//      http://www.apache.org/licenses/LICENSE-2.0
//
// Unless required by applicable law or agreed to in writing, software
// distributed under the License is distributed on an "AS IS" BASIS,
// WITHOUT WARRANTIES OR CONDITIONS OF ANY KIND, either express or implied.
// See the License for the specific language governing permissions and
// limitations under the License.

package function

import (
	"testing"

	"github.com/stretchr/testify/require"
)

// all fixed function ids defined at 2024-12-12
var predefinedFunids = map[int]int{
	EQUAL:              0,
	NOT_EQUAL:          1,
	GREAT_THAN:         2,
	GREAT_EQUAL:        3,
	LESS_THAN:          4,
	LESS_EQUAL:         5,
	BETWEEN:            6,
	UNARY_PLUS:         7,
	UNARY_MINUS:        8,
	UNARY_TILDE:        9,
	PLUS:               10,
	MINUS:              11,
	MULTI:              12,
	DIV:                13,
	INTEGER_DIV:        14,
	MOD:                15,
	CONCAT:             16,
	AND:                17,
	OR:                 18,
	XOR:                19,
	NOT:                20,
	CAST:               21,
	BIT_CAST:           22,
	IS:                 23,
	ISNOT:              24,
	ISNULL:             25,
	ISNOTNULL:          26,
	ISTRUE:             27,
	ISNOTTRUE:          28,
	ISFALSE:            29,
	ISNOTFALSE:         30,
	ISEMPTY:            31,
	NOT_IN_ROWS:        32,
	OP_BIT_AND:         33,
	OP_BIT_OR:          34,
	OP_BIT_XOR:         35,
	OP_BIT_SHIFT_LEFT:  36,
	OP_BIT_SHIFT_RIGHT: 37,

	ABS:               38,
	ACOS:              39,
	ADDDATE:           40,
	ADDTIME:           41,
	AES_DECRYPT:       42,
	AES_ENCRYPT:       43,
	ANY_VALUE:         44,
	APPROX_COUNT:      45,
	ARRAY_AGG:         46,
	ARRAY_APPEND:      47,
	ARRAY_CAT:         48,
	ARRAY_CONTAINS:    49,
	ARRAY_POSITION:    50,
	ARRAY_SIZE:        51,
	ASCII:             52,
	ASIN:              53,
	ASSERT:            54,
	ATAN:              55,
	ATAN2:             56,
	AVG:               57,
	AVG_TW_CACHE:      58,
	AVG_TW_RESULT:     59,
	BASE64_DECODE:     60,
	BASE64_ENCODE:     61,
	BIT_AND:           62,
	BIT_LENGTH:        63,
	BIT_NOT:           64,
	BIT_OR:            65,
	BIT_XOR:           66,
	BITAGG_AND:        67,
	BITAGG_OR:         68,
	BOOLAGG_AND:       69,
	BOOLAGG_OR:        70,
	CASE:              71,
	CEIL:              72,
	CHR:               73,
	COALESCE:          74,
	FIELD:             75,
	CONCAT_WS:         76,
	CONTAINS:          77,
	CORR:              78,
	COS:               79,
	COT:               80,
	CRC32:             81,
	COUNT:             82,
	COUNT_IF:          83,
	COVAR_POP:         84,
	COVAR_SAMPLE:      85,
	CONVERT_TZ:        86,
	CUME_DIST:         87,
	CURRENT_DATE:      88,
	CURRENT_TIMESTAMP: 89,
	DATE_FROM_PARTS:   90,
	DATE_PART:         91,
	DATEADD:           92,
	DATEDIFF:          93,
	TIMEDIFF:          94,
	TIMESTAMPDIFF:     95,
	DENSE_RANK:        96,
	MO_WIN_DIVISOR:    97,
	EMPTY:             98,
	ENDSWITH:          99,
	EXP:               100,
	FINDINSET:         101,
	FIRST_VALUE:       102,
	FLOOR:             103,
	GREATEST:          104,
	GROUPING:          105,
	HASH:              106,
	HASH_AGG:          107,
	HEX_DECODE:        108,
	HEX_ENCODE:        109,
	HEX:               110,
	UNHEX:             111,
	MD5:               112,
	IFF:               113,
	IFNULL:            114,
	ILIKE:             115,
	ILIKE_ALL:         116,
	ILIKE_ANY:         117,
	IN:                118,
	LAG:               119,
	LAST_VALUE:        120,
	LEAD:              121,
	LEAST:             122,
	LEFT:              123,
	LENGTH:            124,
	LENGTH_UTF8:       125,
	LIKE:              126,
	LIKE_ALL:          127,
	LIKE_ANY:          128,
	LN:                129,
	NOT_IN:            130,
	LOG:               131,
	LOG2:              132,
	LOG10:             133,
	LOWER:             134,
	LPAD:              135,
	LTRIM:             136,
	MAX:               137,
	MEDIAN:            138,
	MIN:               139,
	MODE:              140,
	MONTH:             141,
	NORMAL:            142,
	NTH_VALUE:         143,
	NTILE:             144,
	NULLIF:            145,
	PERCENT_RANK:      146,
	PI:                147,
	POSITION:          148,
	POW:               149,
	PREFIX_EQ:         150,
	PREFIX_IN:         151,
	PREFIX_BETWEEN:    152,
	RADIAN:            153,
	RANDOM:            154,
	RANK:              155,
	REGEXP:            156,
	REGEXP_INSTR:      157,
	REGEXP_LIKE:       158,
	REGEXP_REPLACE:    159,
	REGEXP_SUBSTR:     160,
	REG_MATCH:         161,
	NOT_REG_MATCH:     162,
	REPEAT:            163,
	REPLACE:           164,
	REVERSE:           165,
	RIGHT:             166,
	ROUND:             167,
	ROW_NUMBER:        168,
	RPAD:              169,
	RTRIM:             170,
	SIGN:              171,
	SIN:               172,
	SINH:              173,
	SPACE:             174,
	SPLIT:             175,
	SPLIT_PART:        176,
	SQRT:              177,
	STARCOUNT:         178,
	STARTSWITH:        179,
	STDDEV_POP:        180,
	STDDEV_SAMPLE:     181,
	SUBSTR:            182,
	SUM:               183,
	SYSDATE:           184,
	GROUP_CONCAT:      185,
	TAN:               186,
	TO_DATE:           187,
	STR_TO_DATE:       188,
	TO_INTERVAL:       189,
	TRANSLATE:         190,
	TRIM:              191,
	UNIFORM:           192,
	SHA1:              193,
	SHA2:              194,
	UTC_TIMESTAMP:     195,
	UNIX_TIMESTAMP:    196,
	FROM_UNIXTIME:     197,
	UPPER:             198,
	VAR_POP:           199,
	VAR_SAMPLE:        200,
	LAST_DAY:          201,
	MAKEDATE:          202,
	DATE:              203,
	TIME:              204,
	DAY:               205,
	DAYOFYEAR:         206,
	INTERVAL:          207,
	EXTRACT:           208,
	OCT:               209,
	SUBSTRING:         210,
	ENCODE:            211,
	DECODE:            212,
	TO_BASE64:         213,
	FROM_BASE64:       214,
	SUBSTRING_INDEX:   215,
	WEEK:              216,
	WEEKDAY:           217,
	YEAR:              218,
	HOUR:              219,
	MINUTE:            220,
	SECOND:            221,
	TO_DAYS:           222,
	TO_SECONDS:        223,

	DATE_ADD:              224,
	DATE_SUB:              225,
	APPROX_COUNT_DISTINCT: 226,

	LOAD_FILE:            227,
	SAVE_FILE:            228,
	DATABASE:             229,
	USER:                 230,
	CONNECTION_ID:        231,
	CHARSET:              232,
	CONVERT:              233,
	CURRENT_ROLE:         234,
	FOUND_ROWS:           235,
	ICULIBVERSION:        236,
	LAST_INSERT_ID:       237,
	LAST_QUERY_ID:        238,
	LAST_UUID:            239,
	ROLES_GRAPHML:        240,
	ROW_COUNT:            241,
	VERSION:              242,
	COLLATION:            243,
	CURRENT_ACCOUNT_ID:   244,
	CURRENT_ACCOUNT_NAME: 245,
	CURRENT_ROLE_ID:      246,
	CURRENT_ROLE_NAME:    247,
	CURRENT_USER_ID:      248,
	CURRENT_USER_NAME:    249,

	TIMESTAMP:            250,
	DATE_FORMAT:          251,
	JSON_EXTRACT:         252,
	JSON_EXTRACT_STRING:  253,
	JSON_EXTRACT_FLOAT64: 254,
	JSON_QUOTE:           255,
	JSON_UNQUOTE:         256,
	JSON_ROW:             257,

	JQ:       258,
	TRY_JQ:   259,
	WASM:     260,
	TRY_WASM: 261,
	FORMAT:   262,
	SLEEP:    263,
	INSTR:    264,
	LOCATE:   265,

	UUID:           266,
	SERIAL:         267,
	SERIAL_FULL:    268,
	SERIAL_EXTRACT: 269,
	BIN:            270,

	ENABLE_FAULT_INJECTION:  271,
	DISABLE_FAULT_INJECTION: 272,
	ADD_FAULT_POINT:         273,
	REMOVE_FAULT_POINT:      274,
	TRIGGER_FAULT_POINT:     275,
	MO_WIN_TRUNCATE:         276,

	MO_MEMORY_USAGE:                277,
	MO_ENABLE_MEMORY_USAGE_DETAIL:  278,
	MO_DISABLE_MEMORY_USAGE_DETAIL: 279,

	MO_CTL: 280,

	MO_SHOW_VISIBLE_BIN:      281,
	MO_SHOW_VISIBLE_BIN_ENUM: 282,
	MO_SHOW_COL_UNIQUE:       283,

	MO_TABLE_ROWS:    284,
	MO_TABLE_SIZE:    285,
	MO_TABLE_COL_MAX: 286,
	MO_TABLE_COL_MIN: 287,

	MO_LOG_DATE:    288,
	PURGE_LOG:      289,
	MO_ADMIN_NAME:  290,
	MO_CU:          291,
	MO_CU_V1:       292,
	MO_EXPLAIN_PHY: 293,

	GIT_VERSION:   294,
	BUILD_VERSION: 295,

	VALUES:                        296,
	BINARY:                        297,
	INTERNAL_CHAR_LENGTH:          298,
	INTERNAL_CHAR_SIZE:            299,
	INTERNAL_NUMERIC_PRECISION:    300,
	INTERNAL_NUMERIC_SCALE:        301,
	INTERNAL_DATETIME_SCALE:       302,
	INTERNAL_COLUMN_CHARACTER_SET: 303,
	INTERNAL_AUTO_INCREMENT:       304,

	CAST_INDEX_TO_VALUE:       305,
	CAST_VALUE_TO_INDEX:       306,
	CAST_INDEX_VALUE_TO_INDEX: 307,

	CAST_NANO_TO_TIMESTAMP: 308,
	CAST_RANGE_VALUE_UNIT:  309,

	NEXTVAL: 310,
	SETVAL:  311,
	CURRVAL: 312,
	LASTVAL: 313,

	SUMMATION:         314,
	L1_NORM:           315,
	L2_NORM:           316,
	INNER_PRODUCT:     317,
	COSINE_SIMILARITY: 318,
	VECTOR_DIMS:       319,
	NORMALIZE_L2:      320,
	L2_DISTANCE:       321,
	L2_DISTANCE_SQ:    322,
	COSINE_DISTANCE:   323,
	CLUSTER_CENTERS:   324,
	SUB_VECTOR:        325,

	PYTHON_UDF: 326,

	MO_CPU:      327,
	MO_MEMORY:   328,
	MO_CPU_DUMP: 329,

	BITMAP_BIT_POSITION:  330,
	BITMAP_BUCKET_NUMBER: 331,
	BITMAP_COUNT:         332,
	BITMAP_CONSTRUCT_AGG: 333,
	BITMAP_OR_AGG:        334,

	FULLTEXT_MATCH:       335,
	FULLTEXT_MATCH_SCORE: 336,

	JSON_SET:     337,
	JSON_INSERT:  338,
	JSON_REPLACE: 339,

	FAULT_INJECT: 340,

	L2_DISTANCE_XC:    341,
	L2_DISTANCE_SQ_XC: 342,

	TS_TO_TIME: 343,
	STRCMP:     344,

<<<<<<< HEAD
	HNSW_CDC_UPDATE: 344,

=======
>>>>>>> 55988c69
	FUNCTION_END_NUMBER: 345,
}

func Test_funids(t *testing.T) {
	check := func(fid int) {
		if _, ok := predefinedFunids[fid]; !ok {
			require.Failf(t, "no functionid in 'predefinedFunids'", "put funtion id %d into 'predefinedFunids'", fid)
		} else {
			require.Equal(t, fid, predefinedFunids[fid])
		}
		require.Greater(t, FUNCTION_END_NUMBER, fid)
	}
	for _, fun := range allSupportedFunctions {
		check(fun.functionId)
	}

	for _, fid := range functionIdRegister {
		check(int(fid))
	}
}<|MERGE_RESOLUTION|>--- conflicted
+++ resolved
@@ -394,12 +394,9 @@
 	TS_TO_TIME: 343,
 	STRCMP:     344,
 
-<<<<<<< HEAD
-	HNSW_CDC_UPDATE: 344,
-
-=======
->>>>>>> 55988c69
-	FUNCTION_END_NUMBER: 345,
+	HNSW_CDC_UPDATE: 345,
+
+	FUNCTION_END_NUMBER: 346,
 }
 
 func Test_funids(t *testing.T) {

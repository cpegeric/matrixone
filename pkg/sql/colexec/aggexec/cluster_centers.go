// Copyright 2024 Matrix Origin
//
// Licensed under the Apache License, Version 2.0 (the "License");
// you may not use this file except in compliance with the License.
// You may obtain a copy of the License at
//
//      http://www.apache.org/licenses/LICENSE-2.0
//
// Unless required by applicable law or agreed to in writing, software
// distributed under the License is distributed on an "AS IS" BASIS,
// WITHOUT WARRANTIES OR CONDITIONS OF ANY KIND, either express or implied.
// See the License for the specific language governing permissions and
// limitations under the License.

package aggexec

import (
	"fmt"
<<<<<<< HEAD
	"os"
=======
>>>>>>> 2e474176
	"strconv"
	"strings"

	"github.com/matrixorigin/matrixone/pkg/common/moerr"
	"github.com/matrixorigin/matrixone/pkg/common/mpool"
	"github.com/matrixorigin/matrixone/pkg/common/util"
	"github.com/matrixorigin/matrixone/pkg/container/types"
	"github.com/matrixorigin/matrixone/pkg/container/vector"
	"github.com/matrixorigin/matrixone/pkg/sql/colexec/aggexec/algos/kmeans"
	"github.com/matrixorigin/matrixone/pkg/sql/colexec/aggexec/algos/kmeans/elkans"
	"github.com/matrixorigin/matrixone/pkg/vectorize/moarray"
)

const (
	defaultKmeansMaxIteration   = 500
	defaultKmeansDeltaThreshold = 0.01
	defaultKmeansDistanceType   = kmeans.L2Distance
	defaultKmeansInitType       = kmeans.Random
	defaultKmeansClusterCnt     = 1
	defaultKmeansNormalize      = false

	configSeparator = ","
)

var (
	ClusterCentersSupportTypes = []types.T{
		types.T_array_float32, types.T_array_float64,
	}

	distTypeStrToEnum = map[string]kmeans.DistanceType{
		"vector_l2_ops":     kmeans.L2Distance,
		"vector_ip_ops":     kmeans.InnerProduct,
		"vector_cosine_ops": kmeans.CosineDistance,
		"vector_l1_ops":     kmeans.L1Distance,
	}

	initTypeStrToEnum = map[string]kmeans.InitType{
		"random":         kmeans.Random,
		"kmeansplusplus": kmeans.KmeansPlusPlus,
	}
)

func ClusterCentersReturnType(argType []types.Type) types.Type {
	return types.T_varchar.ToType()
}

type clusterCentersExec struct {
	singleAggInfo
	arg sBytesArg
	ret aggResultWithBytesType

	// groupData hold the inputting []byte.
	// todo: there is a problem here, if the input is large, it will cause the memory overflow of one vector (memory usage > 1gb).
	groupData []*vector.Vector

	// Kmeans parameters.
	clusterCnt uint64
	distType   kmeans.DistanceType
	initType   kmeans.InitType
	normalize  bool
}

func (exec *clusterCentersExec) GetOptResult() SplitResult {
	return &exec.ret.optSplitResult
}

func (exec *clusterCentersExec) marshal() ([]byte, error) {
	os.Stderr.WriteString("clusterCentersExc marshal()\n")
	d := exec.singleAggInfo.getEncoded()
	r, em, err := exec.ret.marshalToBytes()
	if err != nil {
		return nil, err
	}

	encoded := EncodedAgg{
		Info:    d,
		Result:  r,
		Empties: em,
		Groups:  nil,
	}

	encoded.Groups = make([][]byte, len(exec.groupData)+1)
	if len(exec.groupData) > 0 {
		for i := range exec.groupData {
			if encoded.Groups[i], err = exec.groupData[i].MarshalBinary(); err != nil {
				return nil, err
			}
		}
	}

	{
		t1 := uint16(exec.distType)
		t2 := uint16(exec.initType)

		bs := types.EncodeUint64(&exec.clusterCnt)
		bs = append(bs, types.EncodeUint16(&t1)...)
		bs = append(bs, types.EncodeUint16(&t2)...)
		bs = append(bs, types.EncodeBool(&exec.normalize)...)
		encoded.Groups[len(encoded.Groups)-1] = bs
	}
	return encoded.Marshal()
}

func (exec *clusterCentersExec) unmarshal(mp *mpool.MPool, result, empties, groups [][]byte) error {
	os.Stderr.WriteString("clusterCentersExc unmarshal()\n")
	if err := exec.ret.unmarshalFromBytes(result, empties); err != nil {
		return err
	}
	if len(groups) > 0 {
		exec.groupData = make([]*vector.Vector, len(groups)-1)
		for i := range exec.groupData {
			exec.groupData[i] = vector.NewVec(exec.singleAggInfo.argType)
			if err := vectorUnmarshal(exec.groupData[i], groups[i], mp); err != nil {
				return err
			}
		}
		bs := groups[len(groups)-1]
		if len(bs) != 13 { // 8+2+2+1
			return moerr.NewInternalErrorNoCtx("invalid cluster center exec data")
		}
		exec.clusterCnt = types.DecodeUint64(bs[:8])
		exec.distType = kmeans.DistanceType(types.DecodeUint16(bs[8:10]))
		exec.initType = kmeans.InitType(types.DecodeUint16(bs[10:12]))
		exec.normalize = types.DecodeBool(bs[12:])
	}
	return nil
}

func newClusterCentersExecutor(mg AggMemoryManager, info singleAggInfo) (AggFuncExec, error) {
	os.Stderr.WriteString(fmt.Sprintf("clusterCentersExc New() Aggid %d\n", info.AggID()))
	if info.distinct {
		return nil, moerr.NewInternalErrorNoCtx("do not support distinct for cluster_centers()")
	}
	return &clusterCentersExec{
		singleAggInfo: info,
		ret:           initAggResultWithBytesTypeResult(mg, info.retType, true, ""),
		clusterCnt:    defaultKmeansClusterCnt,
		distType:      defaultKmeansDistanceType,
		initType:      defaultKmeansInitType,
		normalize:     defaultKmeansNormalize,
	}, nil
}

func (exec *clusterCentersExec) GroupGrow(more int) error {
	os.Stderr.WriteString(fmt.Sprintf("clusterCentersExc GroupGrow(%d)\n", more))
	if err := exec.ret.grows(more); err != nil {
		return err
	}
	for i := 0; i < more; i++ {
		exec.groupData = append(exec.groupData, vector.NewVec(types.T_varchar.ToType()))
	}
	return nil
}

func (exec *clusterCentersExec) PreAllocateGroups(more int) error {
	return exec.ret.preExtend(more)
}

func (exec *clusterCentersExec) Fill(groupIndex int, row int, vectors []*vector.Vector) error {
	os.Stderr.WriteString("clusterCentersExc Fill()\n")
	if vectors[0].IsNull(uint64(row)) {
		return nil
	}
	if vectors[0].IsConst() {
		row = 0
	}

	x, y := exec.ret.updateNextAccessIdx(groupIndex)
	exec.ret.setGroupNotEmpty(x, y)
	return vectorAppendBytesWildly(exec.groupData[groupIndex], exec.ret.mp, vectors[0].GetBytesAt(row))
}

func (exec *clusterCentersExec) BulkFill(groupIndex int, vectors []*vector.Vector) error {
	os.Stderr.WriteString("clusterCentersExc BulkFill()\n")
	if vectors[0].IsConstNull() {
		return nil
	}

	x, y := exec.ret.updateNextAccessIdx(groupIndex)

	if vectors[0].IsConst() {
		value := vectors[0].GetBytesAt(0)
		exec.ret.setGroupNotEmpty(x, y)
		for i, j := uint64(0), uint64(vectors[0].Length()); i < j; i++ {
			if err := vectorAppendBytesWildly(exec.groupData[groupIndex], exec.ret.mp, value); err != nil {
				return err
			}
		}
		return nil
	}

	exec.arg.prepare(vectors[0])
	for i, j := uint64(0), uint64(vectors[0].Length()); i < j; i++ {
		v, null := exec.arg.w.GetStrValue(i)
		if null {
			continue
		}
		exec.ret.setGroupNotEmpty(x, y)
		if err := vectorAppendBytesWildly(exec.groupData[groupIndex], exec.ret.mp, v); err != nil {
			return err
		}
	}
	return nil
}

func (exec *clusterCentersExec) BatchFill(offset int, groups []uint64, vectors []*vector.Vector) error {
	os.Stderr.WriteString("clusterCentersExc BatchFill()\n")
	if vectors[0].IsConstNull() {
		return nil
	}

	if vectors[0].IsConst() {
		value := vectors[0].GetBytesAt(0)
		for i := 0; i < len(groups); i++ {
			if groups[i] != GroupNotMatched {
				groupIndex := int(groups[i] - 1)
				x, y := exec.ret.updateNextAccessIdx(groupIndex)

				exec.ret.setGroupNotEmpty(x, y)
				if err := vectorAppendBytesWildly(
					exec.groupData[groupIndex],
					exec.ret.mp, value); err != nil {
					return err
				}
			}
		}
		return nil
	}

	exec.arg.prepare(vectors[0])
	for i, j, idx := uint64(offset), uint64(offset+len(groups)), 0; i < j; i++ {
		if groups[idx] != GroupNotMatched {
			v, null := exec.arg.w.GetStrValue(i)
			if !null {
				groupIndex := int(groups[idx] - 1)
				x, y := exec.ret.updateNextAccessIdx(groupIndex)

				exec.ret.setGroupNotEmpty(x, y)
				if err := vectorAppendBytesWildly(
					exec.groupData[groupIndex],
					exec.ret.mp, v); err != nil {
					return err
				}
			}
		}
		idx++
	}
	return nil
}

func (exec *clusterCentersExec) Merge(next AggFuncExec, groupIdx1 int, groupIdx2 int) error {
	os.Stderr.WriteString("clusterCentersExc Merge()\n")
	other := next.(*clusterCentersExec)
	if other.groupData[groupIdx2] == nil || other.groupData[groupIdx2].Length() == 0 {
		return nil
	}

	if exec.groupData[groupIdx1] == nil || exec.groupData[groupIdx1].Length() == 0 {
		exec.groupData[groupIdx1] = other.groupData[groupIdx2]
		other.groupData[groupIdx2] = nil
		return nil
	}

	otherBat := other.groupData[groupIdx2]
	if err := exec.groupData[groupIdx1].UnionBatch(otherBat, 0, otherBat.Length(), nil, exec.ret.mp); err != nil {
		return err
	}
	other.groupData[groupIdx2] = nil

	x1, y1 := exec.ret.updateNextAccessIdx(groupIdx1)
	x2, y2 := other.ret.updateNextAccessIdx(groupIdx2)

	exec.ret.MergeAnotherEmpty(x1, y1, other.ret.isGroupEmpty(x2, y2))
	return nil
}

func (exec *clusterCentersExec) BatchMerge(next AggFuncExec, offset int, groups []uint64) error {
	os.Stderr.WriteString("clusterCentersExc BatchMerge()\n")
	for i, group := range groups {
		if group != GroupNotMatched {
			if err := exec.Merge(next, int(group)-1, i+offset); err != nil {
				return err
			}
		}
	}
	return nil
}

func (exec *clusterCentersExec) Flush() ([]*vector.Vector, error) {
	os.Stderr.WriteString(fmt.Sprintf("clusterCentersExc Flush() id %d\n", exec.AggID()))

	switch exec.singleAggInfo.argType.Oid {
	case types.T_array_float32:
		if err := exec.flushArray32(); err != nil {
			return nil, err
		}
	case types.T_array_float64:
		if err := exec.flushArray64(); err != nil {
			return nil, err
		}
	default:
		return nil, moerr.NewInternalErrorNoCtxf(
			"unsupported type '%s' for cluster_centers", exec.singleAggInfo.argType.String())
	}

	return exec.ret.flushAll(), nil
}

func (exec *clusterCentersExec) flushArray32() error {
	for i, group := range exec.groupData {
		exec.ret.updateNextAccessIdx(i)

		if group == nil || group.Length() == 0 {
			continue
		}

		bts, area := vector.MustVarlenaRawData(group)
		// todo: it's bad here this f64s is out of the memory control.
		f64s := make([][]float64, group.Length())
		for m := range f64s {
			f32s := types.BytesToArray[float32](bts[m].GetByteSlice(area))
			f64s[m] = make([]float64, len(f32s))
			for n := range f32s {
				f64s[m][n] = float64(f32s[n])
			}
		}

		centers, err := exec.getCentersByKmeansAlgorithm(f64s)
		if err != nil {
			return err
		}
		res, err := exec.arraysToString(centers)
		if err != nil {
			return err
		}
		if err = exec.ret.set(util.UnsafeStringToBytes(res)); err != nil {
			return err
		}
	}
	return nil
}

func (exec *clusterCentersExec) flushArray64() error {
	for i, group := range exec.groupData {
		exec.ret.updateNextAccessIdx(i)

		if group == nil || group.Length() == 0 {
			continue
		}

		bts, area := vector.MustVarlenaRawData(group)
		f64s := make([][]float64, group.Length())
		for m := range f64s {
			f64s[m] = types.BytesToArray[float64](bts[m].GetByteSlice(area))
		}

		centers, err := exec.getCentersByKmeansAlgorithm(f64s)
		if err != nil {
			return err
		}
		res, err := exec.arraysToString(centers)
		if err != nil {
			return err
		}
		if err = exec.ret.set(util.UnsafeStringToBytes(res)); err != nil {
			return err
		}
	}
	return nil
}

func (exec *clusterCentersExec) getCentersByKmeansAlgorithm(f64s [][]float64) ([][]float64, error) {
	var clusterer kmeans.Clusterer
	var centers [][]float64
	var err error

	os.Stderr.WriteString("clusterCenterExec: start KmeanAlgorithm\n")
	if clusterer, err = elkans.NewKMeans(
		f64s, int(exec.clusterCnt),
		defaultKmeansMaxIteration,
		defaultKmeansDeltaThreshold,
		exec.distType,
		exec.initType,
		exec.normalize); err != nil {
		return nil, err
	}
	if centers, err = clusterer.Cluster(); err != nil {
		return nil, err
	}

	return centers, nil
}

// converts [][]float64 to json string.
func (exec *clusterCentersExec) arraysToString(centers [][]float64) (res string, err error) {
	switch exec.singleAggInfo.argType.Oid {
	case types.T_array_float32:
		// cast [][]float64 to [][]float32
		_centers := make([][]float32, len(centers))
		for i, center := range centers {
			_centers[i], err = moarray.Cast[float64, float32](center)
			if err != nil {
				return "", err
			}
		}

		// comments that copied from old code.
		// create json string for [][]float32
		// NOTE: here we can't use jsonMarshall as it does not accept precision as done in ArraysToString
		// We need precision here, as it is the final output that will be printed on SQL console.
		res = fmt.Sprintf("[ %s ]", types.ArraysToString[float32](_centers, ","))

	case types.T_array_float64:
		res = fmt.Sprintf("[ %s ]", types.ArraysToString[float64](centers, ","))
	}
	return res, nil
}

func (exec *clusterCentersExec) Free() {
	exec.ret.free()
	if exec.ret.mp == nil {
		return
	}
	for _, v := range exec.groupData {
		if v == nil {
			continue
		}

		v.Free(exec.ret.mp)
	}
}

func (exec *clusterCentersExec) SetExtraInformation(partialResult any, groupIndex int) error {
	if bts, ok := partialResult.([]byte); ok {
		k, distType, initType, normalize, err := decodeConfig(bts)
		if err == nil {
			exec.clusterCnt = k
			exec.distType = distType
			exec.initType = initType
			exec.normalize = normalize
		}
		return err
	}
	return nil
}

// that's very bad codes here, because we cannot know how to encode this config.
// support an encode method here is a better way.
func decodeConfig(extra []byte) (
	clusterCount uint64, distType kmeans.DistanceType, initType kmeans.InitType, normalize bool, err error) {
	// decode methods.
	parseClusterCount := func(s string) (uint64, error) {
		return strconv.ParseUint(strings.TrimSpace(s), 10, 64)
	}
	parseDistType := func(s string) (kmeans.DistanceType, error) {
		v := strings.ToLower(s)
		if res, ok := distTypeStrToEnum[v]; ok {
			return res, nil
		}
		return 0, moerr.NewInternalErrorNoCtxf("unsupported distance_type '%s' for cluster_centers", v)
	}
	parseInitType := func(s string) (kmeans.InitType, error) {
		if res, ok := initTypeStrToEnum[s]; ok {
			return res, nil
		}
		return 0, moerr.NewInternalErrorNoCtxf("unsupported init_type '%s' for cluster_centers", s)
	}

	if len(extra) == 0 {
		return defaultKmeansClusterCnt, defaultKmeansDistanceType, defaultKmeansInitType, defaultKmeansNormalize, nil
	}

	configs := strings.Split(string(extra), configSeparator)
	for i := range configs {
		configs[i] = strings.TrimSpace(configs[i])

		switch i {
		case 0:
			clusterCount, err = parseClusterCount(configs[i])
		case 1:
			distType, err = parseDistType(configs[i])
		case 2:
			initType, err = parseInitType(configs[i])
		case 3:
			normalize, err = strconv.ParseBool(configs[i])
		}
		if err != nil {
			return defaultKmeansClusterCnt, defaultKmeansDistanceType, defaultKmeansInitType, defaultKmeansNormalize, err
		}
	}
	return
}<|MERGE_RESOLUTION|>--- conflicted
+++ resolved
@@ -16,10 +16,7 @@
 
 import (
 	"fmt"
-<<<<<<< HEAD
 	"os"
-=======
->>>>>>> 2e474176
 	"strconv"
 	"strings"
 

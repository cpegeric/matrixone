// Copyright 2023 Matrix Origin
//
// Licensed under the Apache License, Version 2.0 (the "License");
// you may not use this file except in compliance with the License.
// You may obtain a copy of the License at
//
//      http://www.apache.org/licenses/LICENSE-2.0
//
// Unless required by applicable law or agreed to in writing, software
// distributed under the License is distributed on an "AS IS" BASIS,
// WITHOUT WARRANTIES OR CONDITIONS OF ANY KIND, either express or implied.
// See the License for the specific language governing permissions and
// limitations under the License.

package catalog

import (
	"encoding/json"
	"fmt"
	"strconv"
	"strings"

	"github.com/matrixorigin/matrixone/pkg/common/moerr"
	"github.com/matrixorigin/matrixone/pkg/sql/parsers/tree"
	"github.com/matrixorigin/matrixone/pkg/vectorindex"
)

// Index Algorithm names
const (
	MoIndexDefaultAlgo  = tree.INDEX_TYPE_INVALID  // used by UniqueIndex or default SecondaryIndex
	MoIndexBTreeAlgo    = tree.INDEX_TYPE_BTREE    // used for Mocking MySQL behaviour.
	MoIndexIvfFlatAlgo  = tree.INDEX_TYPE_IVFFLAT  // used for IVF flat index on Vector/Array columns
	MOIndexMasterAlgo   = tree.INDEX_TYPE_MASTER   // used for Master Index on VARCHAR columns
	MOIndexFullTextAlgo = tree.INDEX_TYPE_FULLTEXT // used for Fulltext Index on VARCHAR columns
	MoIndexHnswAlgo     = tree.INDEX_TYPE_HNSW     // used for HNSW Index on Vector/Array columns
)

// ToLower is used for before comparing AlgoType and IndexAlgoParamOpType. Reason why they are strings
//  1. Changing AlgoType from string to Enum will break the backward compatibility.
//     "panic: Unable to find target column from predefined table columns"
//  2. IndexAlgoParamOpType is serialized and stored in the mo_indexes as JSON string.
func ToLower(str string) string {
	return strings.ToLower(strings.TrimSpace(str))
}

// IsNullIndexAlgo is used to skip printing the default "" index algo in the restoreDDL and buildShowCreateTable
func IsNullIndexAlgo(algo string) bool {
	_algo := ToLower(algo)
	return _algo == MoIndexDefaultAlgo.ToString()
}

// IsRegularIndexAlgo are indexes which will be handled by regular index flow, ie the one where
// we have one hidden table.
func IsRegularIndexAlgo(algo string) bool {
	_algo := ToLower(algo)
	return _algo == MoIndexDefaultAlgo.ToString() || _algo == MoIndexBTreeAlgo.ToString()
}

func IsIvfIndexAlgo(algo string) bool {
	_algo := ToLower(algo)
	return _algo == MoIndexIvfFlatAlgo.ToString()
}

func IsMasterIndexAlgo(algo string) bool {
	_algo := ToLower(algo)
	return _algo == MOIndexMasterAlgo.ToString()
}

func IsFullTextIndexAlgo(algo string) bool {
	_algo := ToLower(algo)
	return _algo == MOIndexFullTextAlgo.ToString()
}

func IsHnswIndexAlgo(algo string) bool {
	_algo := ToLower(algo)
	return _algo == MoIndexHnswAlgo.ToString()
}

// ------------------------[START] IndexAlgoParams------------------------
const (
<<<<<<< HEAD
	IndexAlgoParamLists     = "lists"
	IndexAlgoParamOpType    = "op_type"
	IndexAlgoParamOpType_l2 = "vector_l2_ops"
	//IndexAlgoParamOpType_ip  = "vector_ip_ops"
	//IndexAlgoParamOpType_cos = "vector_cosine_ops"
	HnswM              = "m"
	HnswEfConstruction = "ef_construction"
	HnswQuantization   = "quantization"
	HnswEfSearch       = "ef_search"
=======
	IndexAlgoParamLists      = "lists"
	IndexAlgoParamOpType     = "op_type"
	IndexAlgoParamOpType_l2  = "vector_l2_ops"
	IndexAlgoParamOpType_ip  = "vector_ip_ops"
	IndexAlgoParamOpType_cos = "vector_cosine_ops"
	IndexAlgoParamOpType_l1  = "vector_l1_ops"
>>>>>>> 4fb0c8b3
)

const (
	KmeansSamplePerList = 50
	MaxSampleCount      = 10_000
)

// CalcSampleCount is used to calculate the sample count for Kmeans index.
func CalcSampleCount(lists, totalCnt int64) (sampleCnt int64) {

	if totalCnt > lists*KmeansSamplePerList {
		sampleCnt = lists * KmeansSamplePerList
	} else {
		sampleCnt = totalCnt
	}

	if totalCnt > MaxSampleCount && sampleCnt < MaxSampleCount {
		sampleCnt = MaxSampleCount
	}

	if sampleCnt > MaxSampleCount {
		sampleCnt = MaxSampleCount
	}

	return sampleCnt
}

/* 1. ToString Functions */

// IndexParamsToStringList used by buildShowCreateTable and restoreDDL
// Eg:- "LIST = 10 op_type 'vector_l2_ops'"
// NOTE: don't set default values here as it is used by SHOW and RESTORE DDL.
func IndexParamsToStringList(indexParams string) (string, error) {
	result, err := IndexParamsStringToMap(indexParams)
	if err != nil {
		return "", err
	}

	res := ""
	if val, ok := result[IndexAlgoParamLists]; ok {
		res += fmt.Sprintf(" %s = %s ", IndexAlgoParamLists, val)
	}

	if val, ok := result[HnswM]; ok {
		res += fmt.Sprintf(" %s = %s ", HnswM, val)
	}

	if val, ok := result[HnswEfConstruction]; ok {
		res += fmt.Sprintf(" %s = %s ", HnswEfConstruction, val)
	}

	if val, ok := result[HnswEfSearch]; ok {
		res += fmt.Sprintf(" %s = %s ", HnswEfSearch, val)
	}

	if val, ok := result[HnswQuantization]; ok {
		val = ToLower(val)
		_, ok := vectorindex.QuantizationValid(val)
		if !ok {
			return "", moerr.NewInternalErrorNoCtxf("invalid quantization '%s'", val)
		}
		res += fmt.Sprintf(" %s '%s' ", HnswQuantization, val)
	}

	if opType, ok := result[IndexAlgoParamOpType]; ok {
		opType = ToLower(opType)
		if opType != IndexAlgoParamOpType_l2 &&
			opType != IndexAlgoParamOpType_ip &&
			opType != IndexAlgoParamOpType_cos &&
			opType != IndexAlgoParamOpType_l1 {
			return "", moerr.NewInternalErrorNoCtxf("invalid op_type: '%s'", opType)
		}

		res += fmt.Sprintf(" %s '%s' ", IndexAlgoParamOpType, opType)
	}

	return res, nil
}

// IndexParamsToJsonString used by buildSecondaryIndexDef
// Eg:- {"lists":"10","op_type":"vector_l2_ops"}
func IndexParamsToJsonString(def interface{}) (string, error) {

	res, err := indexParamsToMap(def)
	if err != nil {
		return "", err
	}

	if len(res) == 0 {
		return "", nil // don't return empty json "{}" string
	}

	return IndexParamsMapToJsonString(res)
}

// IndexParamsMapToJsonString used by AlterTableInPlace and CreateIndexDef
func IndexParamsMapToJsonString(res map[string]string) (string, error) {
	str, err := json.Marshal(res)
	if err != nil {
		return "", err
	}
	return string(str), nil
}

/* 2. ToMap Functions */

// IndexParamsStringToMap used by buildShowCreateTable and restoreDDL
func IndexParamsStringToMap(indexParams string) (map[string]string, error) {
	var result map[string]string
	err := json.Unmarshal([]byte(indexParams), &result)
	if err != nil {
		return nil, err
	}
	return result, nil
}

func fullTextIndexParamsToMap(def *tree.FullTextIndex) (map[string]string, error) {
	res := make(map[string]string)

	// fulltext index here
	if def.IndexOption != nil {
		parsername := strings.ToLower(def.IndexOption.ParserName)
		if parsername != "ngram" && parsername != "default" && parsername != "json" && parsername != "json_value" {
			return nil, moerr.NewInternalErrorNoCtx(fmt.Sprintf("invalid parser %s", parsername))
		}
		res["parser"] = parsername
	}
	return res, nil
}

func indexParamsToMap(def interface{}) (map[string]string, error) {
	res := make(map[string]string)

	if ftidx, ok := def.(*tree.FullTextIndex); ok {
		return fullTextIndexParamsToMap(ftidx)
	}

	if idx, ok := def.(*tree.Index); ok {

		switch idx.KeyType {
		case tree.INDEX_TYPE_BTREE, tree.INDEX_TYPE_INVALID:
			// do nothing
		case tree.INDEX_TYPE_MASTER:
			// do nothing
		case tree.INDEX_TYPE_IVFFLAT:
			if idx.IndexOption.AlgoParamList == 0 {
				// NOTE:
				// 1. In the parser, we added the failure check for list=0 scenario. So if user tries to explicit
				// set list=0, it will fail.
				// 2. However, if user didn't use the list option (we will get it as 0 here), then we will
				// set the default value as 1.
				res[IndexAlgoParamLists] = strconv.FormatInt(1, 10)
			} else if idx.IndexOption.AlgoParamList > 0 {
				res[IndexAlgoParamLists] = strconv.FormatInt(idx.IndexOption.AlgoParamList, 10)
			} else {
				return nil, moerr.NewInternalErrorNoCtx("invalid list. list must be > 0")
			}

			if len(idx.IndexOption.AlgoParamVectorOpType) > 0 {
				opType := ToLower(idx.IndexOption.AlgoParamVectorOpType)
				if opType != IndexAlgoParamOpType_l2 &&
					opType != IndexAlgoParamOpType_ip &&
					opType != IndexAlgoParamOpType_cos &&
					opType != IndexAlgoParamOpType_l1 {
					return nil, moerr.NewInternalErrorNoCtx(fmt.Sprintf("invalid op_type: '%s'", opType))
				}
				res[IndexAlgoParamOpType] = idx.IndexOption.AlgoParamVectorOpType
			} else {
				res[IndexAlgoParamOpType] = IndexAlgoParamOpType_l2 // set l2 as default
			}
		case tree.INDEX_TYPE_HNSW:
			if idx.IndexOption.HnswM < 0 {
				return nil, moerr.NewInternalErrorNoCtx("invalid M. hnsw.M must be > 0")
			}
			if idx.IndexOption.HnswEfConstruction < 0 {
				return nil, moerr.NewInternalErrorNoCtx("invalid ef_construction. hnsw.ef_construction must be > 0")
			}
			if idx.IndexOption.HnswEfSearch < 0 {
				return nil, moerr.NewInternalErrorNoCtx("invalid ef_search. hnsw.ef_search must be > 0")
			}
			if len(idx.IndexOption.HnswQuantization) > 0 {
				_, ok := vectorindex.QuantizationValid(idx.IndexOption.HnswQuantization)
				if !ok {
					return nil, moerr.NewInternalErrorNoCtx("invalid hnsw quantization.")
				}
			}

			// hnswM or HnswEfConstruction == 0, use usearch default value
			if idx.IndexOption.HnswM > 0 {
				res[HnswM] = strconv.FormatInt(idx.IndexOption.HnswM, 10)
			}
			if idx.IndexOption.HnswEfConstruction > 0 {
				res[HnswEfConstruction] = strconv.FormatInt(idx.IndexOption.HnswEfConstruction, 10)
			}
			if idx.IndexOption.HnswEfSearch > 0 {
				res[HnswEfSearch] = strconv.FormatInt(idx.IndexOption.HnswEfSearch, 10)
			}

			if len(idx.IndexOption.HnswQuantization) > 0 {
				res[HnswQuantization] = idx.IndexOption.HnswQuantization
			}

			if len(idx.IndexOption.AlgoParamVectorOpType) > 0 {
				opType := ToLower(idx.IndexOption.AlgoParamVectorOpType)
				if opType != IndexAlgoParamOpType_l2 {
					//opType != IndexAlgoParamOpType_ip &&
					//opType != IndexAlgoParamOpType_cos &&

					return nil, moerr.NewInternalErrorNoCtx(fmt.Sprintf("invalid op_type. not of type '%s'",
						IndexAlgoParamOpType_l2))
					//IndexAlgoParamOpType_ip, IndexAlgoParamOpType_cos,
				}
				res[IndexAlgoParamOpType] = idx.IndexOption.AlgoParamVectorOpType
			} else {
				res[IndexAlgoParamOpType] = IndexAlgoParamOpType_l2 // set l2 as default
			}
		default:
			return nil, moerr.NewInternalErrorNoCtx("invalid index alogorithm type")
		}

		return res, nil
	}
	return res, moerr.NewInternalErrorNoCtx("indexParamsToMap: invalid index type")
}

func DefaultIvfIndexAlgoOptions() map[string]string {
	res := make(map[string]string)
	res[IndexAlgoParamLists] = "1"                      // set lists = 1 as default
	res[IndexAlgoParamOpType] = IndexAlgoParamOpType_l2 // set l2 as default
	return res
}

//------------------------[END] IndexAlgoParams------------------------

// ------------------------[START] Aliaser------------------------

// This code is used by "secondary index" to resolve the "programmatically generated PK" appended to the
// end of the index key "__mo_index_idx_col".

const (
	AliasPrefix = "__mo_alias_"
)

func CreateAlias(column string) string {
	return fmt.Sprintf("%s%s", AliasPrefix, column)
}

func ResolveAlias(alias string) string {
	return strings.TrimPrefix(alias, AliasPrefix)
}

func IsAlias(column string) bool {
	return strings.HasPrefix(column, AliasPrefix)
}

// ------------------------[END] Aliaser------------------------<|MERGE_RESOLUTION|>--- conflicted
+++ resolved
@@ -78,24 +78,16 @@
 
 // ------------------------[START] IndexAlgoParams------------------------
 const (
-<<<<<<< HEAD
-	IndexAlgoParamLists     = "lists"
-	IndexAlgoParamOpType    = "op_type"
-	IndexAlgoParamOpType_l2 = "vector_l2_ops"
-	//IndexAlgoParamOpType_ip  = "vector_ip_ops"
-	//IndexAlgoParamOpType_cos = "vector_cosine_ops"
-	HnswM              = "m"
-	HnswEfConstruction = "ef_construction"
-	HnswQuantization   = "quantization"
-	HnswEfSearch       = "ef_search"
-=======
 	IndexAlgoParamLists      = "lists"
 	IndexAlgoParamOpType     = "op_type"
 	IndexAlgoParamOpType_l2  = "vector_l2_ops"
 	IndexAlgoParamOpType_ip  = "vector_ip_ops"
 	IndexAlgoParamOpType_cos = "vector_cosine_ops"
 	IndexAlgoParamOpType_l1  = "vector_l1_ops"
->>>>>>> 4fb0c8b3
+	HnswM                    = "m"
+	HnswEfConstruction       = "ef_construction"
+	HnswQuantization         = "quantization"
+	HnswEfSearch             = "ef_search"
 )
 
 const (

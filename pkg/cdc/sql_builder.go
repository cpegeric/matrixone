--- conflicted
+++ resolved
@@ -300,35 +300,6 @@
 )
 
 const (
-<<<<<<< HEAD
-	CDCInsertTaskSqlTemplate_Idx             = 0
-	CDCGetTaskSqlTemplate_Idx                = 1
-	CDCShowTaskSqlTemplate_Idx               = 2
-	CDCGetTaskIdSqlTemplate_Idx              = 3
-	CDCDeleteTaskSqlTemplate_Idx             = 4
-	CDCUpdateTaskStateSQL_Idx                = 5
-	CDCUpdateTaskStateAndErrMsgSQL_Idx       = 6
-	CDCInsertWatermarkSqlTemplate_Idx        = 7
-	CDCGetWatermarkSqlTemplate_Idx           = 8
-	CDCGetTableWatermarkSQL_Idx              = 9
-	CDCUpdateWatermarkSQL_Idx                = 10
-	CDCUpdateWatermarkErrMsgSQL_Idx          = 11
-	CDCDeleteWatermarkSqlTemplate_Idx        = 12
-	CDCDeleteWatermarkByTableSqlTemplate_Idx = 13
-	CDCGetDataKeySQL_Idx                     = 14
-	CDCCollectTableInfoSqlTemplate_Idx       = 15
-
-	CDCInsertMOAsyncIndexLogSqlTemplate_Idx       = 16
-	CDCUpdateMOAsyncIndexLogSqlTemplate_Idx       = 17
-	CDCUpdateMOAsyncIndexLogDropAtSqlTemplate_Idx = 18
-	CDCDeleteMOAsyncIndexLogSqlTemplate_Idx       = 19
-	CDCSelectMOAsyncIndexLogSqlTemplate_Idx       = 20
-
-	CDCInsertMOAsyncIndexIterationsTemplate_Idx = 21
-	CDCDeleteMOAsyncIndexIterationsTemplate_Idx = 22
-
-	CDCSqlTemplateCount = 23
-=======
 	CDCInsertTaskSqlTemplate_Idx                    = 0
 	CDCGetTaskSqlTemplate_Idx                       = 1
 	CDCShowTaskSqlTemplate_Idx                      = 2
@@ -349,8 +320,16 @@
 	CDCOnDuplicateUpdateWatermarkTemplate_Idx       = 17
 	CDCOnDuplicateUpdateWatermarkErrMsgTemplate_Idx = 18
 
-	CDCSqlTemplateCount = 19
->>>>>>> 5aa0926d
+	CDCInsertMOAsyncIndexLogSqlTemplate_Idx       = 19
+	CDCUpdateMOAsyncIndexLogSqlTemplate_Idx       = 20
+	CDCUpdateMOAsyncIndexLogDropAtSqlTemplate_Idx = 21
+	CDCDeleteMOAsyncIndexLogSqlTemplate_Idx       = 22
+	CDCSelectMOAsyncIndexLogSqlTemplate_Idx       = 23
+
+	CDCInsertMOAsyncIndexIterationsTemplate_Idx = 24
+	CDCDeleteMOAsyncIndexIterationsTemplate_Idx = 25
+
+	CDCSqlTemplateCount = 26
 )
 
 var CDCSQLTemplates = [CDCSqlTemplateCount]struct {
@@ -443,7 +422,6 @@
 			"account_id",
 		},
 	},
-<<<<<<< HEAD
 
 	CDCInsertMOAsyncIndexLogSqlTemplate_Idx: {
 		SQL: CDCInsertMOAsyncIndexLogSqlTemplate,
@@ -478,7 +456,7 @@
 	},
 	CDCDeleteMOAsyncIndexIterationsTemplate_Idx: {
 		SQL: CDCDeleteMOAsyncIndexIterationsTemplate,
-=======
+	},
 	CDCGetWatermarkWhereSqlTemplate_Idx: {
 		SQL: CDCGetWatermarkWhereSqlTemplate,
 	},
@@ -487,7 +465,6 @@
 	},
 	CDCOnDuplicateUpdateWatermarkErrMsgTemplate_Idx: {
 		SQL: CDCOnDuplicateUpdateWatermarkErrMsgTemplate,
->>>>>>> 5aa0926d
 	},
 }
 

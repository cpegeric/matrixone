// Copyright 2024 Matrix Origin
//
// Licensed under the Apache License, Version 2.0 (the "License");
// you may not use this file except in compliance with the License.
// You may obtain a copy of the License at
//
//      http://www.apache.org/licenses/LICENSE-2.0
//
// Unless required by applicable law or agreed to in writing, software
// distributed under the License is distributed on an "AS IS" BASIS,
// WITHOUT WARRANTIES OR CONDITIONS OF ANY KIND, either express or implied.
// See the License for the specific language governing permissions and
// limitations under the License.

package cdc

import (
	"context"
	"database/sql"
	"errors"
	"fmt"
	"testing"
	"time"

	"github.com/DATA-DOG/go-sqlmock"
	"github.com/matrixorigin/matrixone/pkg/common/moerr"
	"github.com/matrixorigin/matrixone/pkg/container/batch"
	"github.com/matrixorigin/matrixone/pkg/container/types"
	"github.com/matrixorigin/matrixone/pkg/fileservice"
	"github.com/matrixorigin/matrixone/pkg/objectio"
	"github.com/matrixorigin/matrixone/pkg/pb/plan"
	"github.com/matrixorigin/matrixone/pkg/testutil"
	"github.com/matrixorigin/matrixone/pkg/util/fault"
	"github.com/prashantv/gostub"
	"github.com/stretchr/testify/assert"
	"github.com/tidwall/btree"
)

func TestNewSinker(t *testing.T) {
	type args struct {
		sinkUri          UriInfo
		accountId        uint64
		taskId           string
		dbTblInfo        *DbTableInfo
		watermarkUpdater *CDCWatermarkUpdater
		tableDef         *plan.TableDef
		retryTimes       int
		retryDuration    time.Duration
		ar               *ActiveRoutine
	}
	tests := []struct {
		name    string
		args    args
		want    Sinker
		wantErr assert.ErrorAssertionFunc
	}{
		{
			args: args{
				sinkUri: UriInfo{
					SinkTyp: CDCSinkType_Console,
				},
				dbTblInfo:        &DbTableInfo{},
				watermarkUpdater: nil,
				tableDef:         nil,
				retryTimes:       0,
				retryDuration:    0,
				ar:               NewCdcActiveRoutine(),
			},
			want: &consoleSinker{
				dbTblInfo:        &DbTableInfo{},
				watermarkUpdater: nil,
			},
			wantErr: assert.NoError,
		},
		{
			args: args{
				sinkUri: UriInfo{
					SinkTyp: CDCSinkType_MySQL,
				},
				dbTblInfo: &DbTableInfo{
					SourceCreateSql: "create table t1 (a int, b int, c int)",
				},
				watermarkUpdater: nil,
				tableDef:         nil,
				retryTimes:       0,
				retryDuration:    0,
				ar:               NewCdcActiveRoutine(),
			},
			want:    nil,
			wantErr: assert.NoError,
		},
		{
			args: args{
				sinkUri: UriInfo{
					SinkTyp: CDCSinkType_MySQL,
				},
				dbTblInfo: &DbTableInfo{
					SourceCreateSql: "create table t1 (a int, b int, c int)",
					IdChanged:       true,
				},
				watermarkUpdater: nil,
				tableDef:         nil,
				retryTimes:       0,
				retryDuration:    0,
				ar:               NewCdcActiveRoutine(),
			},
			want:    nil,
			wantErr: assert.NoError,
		},
	}

	db, mock, err := sqlmock.New()
	assert.NoError(t, err)
	mock.ExpectExec(fakeSql).WillReturnResult(sqlmock.NewResult(1, 1))
	mock.ExpectExec(fakeSql).WillReturnResult(sqlmock.NewResult(1, 1))
	mock.ExpectExec(fakeSql).WillReturnResult(sqlmock.NewResult(1, 1))

	sink := &mysqlSink{
		user:          "root",
		password:      "123456",
		ip:            "127.0.0.1",
		port:          3306,
		retryTimes:    CDCDefaultRetryTimes,
		retryDuration: CDCDefaultRetryDuration,
		conn:          db,
	}

	sinkStub := gostub.Stub(&NewMysqlSink, func(_, _, _ string, _, _ int, _ time.Duration, _ string, _ bool) (Sink, error) {
		return sink, nil
	})
	defer sinkStub.Reset()

	sinkerStub := gostub.Stub(&NewMysqlSinker, func(Sink, uint64, string, *DbTableInfo, *CDCWatermarkUpdater, *plan.TableDef, *ActiveRoutine, uint64, bool) Sinker {
		return nil
	})
	defer sinkerStub.Reset()

	for _, tt := range tests {
		t.Run(tt.name, func(t *testing.T) {
<<<<<<< HEAD
			got, err := NewSinker("", tt.args.sinkUri, tt.args.dbTblInfo, tt.args.watermarkUpdater, tt.args.tableDef, tt.args.retryTimes, tt.args.retryDuration, tt.args.ar, CDCDefaultTaskExtra_MaxSQLLen, CDCDefaultSendSqlTimeout)
=======
			got, err := NewSinker(
				tt.args.sinkUri,
				tt.args.accountId,
				tt.args.taskId,
				tt.args.dbTblInfo,
				tt.args.watermarkUpdater,
				tt.args.tableDef,
				tt.args.retryTimes,
				tt.args.retryDuration,
				tt.args.ar,
				CDCDefaultTaskExtra_MaxSQLLen,
				CDCDefaultSendSqlTimeout,
			)
>>>>>>> 3aaf0edd
			if !tt.wantErr(t, err, fmt.Sprintf("NewSinker(%v, %v, %v, %v, %v, %v)", tt.args.sinkUri, tt.args.dbTblInfo, tt.args.watermarkUpdater, tt.args.tableDef, tt.args.retryTimes, tt.args.retryDuration)) {
				return
			}
			assert.Equalf(t, tt.want, got, "NewSinker(%v, %v, %v, %v, %v, %v)", tt.args.sinkUri, tt.args.dbTblInfo, tt.args.watermarkUpdater, tt.args.tableDef, tt.args.retryTimes, tt.args.retryDuration)
		})
	}
}

func TestNewConsoleSinker(t *testing.T) {
	type args struct {
		dbTblInfo        *DbTableInfo
		watermarkUpdater *CDCWatermarkUpdater
	}
	tests := []struct {
		name string
		args args
		want Sinker
	}{
		{
			args: args{
				dbTblInfo:        &DbTableInfo{},
				watermarkUpdater: nil,
			},
			want: &consoleSinker{
				dbTblInfo:        &DbTableInfo{},
				watermarkUpdater: nil,
			},
		},
	}
	for _, tt := range tests {
		t.Run(tt.name, func(t *testing.T) {
			assert.Equalf(t, tt.want, NewConsoleSinker(tt.args.dbTblInfo, tt.args.watermarkUpdater), "NewConsoleSinker(%v, %v)", tt.args.dbTblInfo, tt.args.watermarkUpdater)
		})
	}
}

func Test_consoleSinker_Sink(t *testing.T) {
	bat := batch.New([]string{"a", "b", "c"})
	bat.Vecs[0] = testutil.MakeInt32Vector([]int32{1, 2, 3}, nil)
	bat.Vecs[1] = testutil.MakeInt32Vector([]int32{1, 2, 3}, nil)
	bat.SetRowCount(3)

	fromTs := types.BuildTS(1, 1)
	atomicBat := &AtomicBatch{
		Mp:      nil,
		Batches: []*batch.Batch{bat},
		Rows:    btree.NewBTreeGOptions(AtomicBatchRow.Less, btree.Options{Degree: 64}),
	}
	atomicBat.Rows.Set(AtomicBatchRow{Ts: fromTs, Pk: []byte{1}, Offset: 0, Src: bat})

	type fields struct {
		dbTblInfo        *DbTableInfo
		watermarkUpdater *CDCWatermarkUpdater
	}
	type args struct {
		ctx  context.Context
		data *DecoderOutput
	}
	tests := []struct {
		name    string
		fields  fields
		args    args
		wantErr assert.ErrorAssertionFunc
	}{
		{
			args: args{
				ctx: context.Background(),
				data: &DecoderOutput{
					outputTyp:     OutputTypeSnapshot,
					checkpointBat: bat,
				},
			},
			wantErr: assert.NoError,
		},
		{
			args: args{
				ctx: context.Background(),
				data: &DecoderOutput{
					outputTyp:      OutputTypeTail,
					insertAtmBatch: atomicBat,
				},
			},
			wantErr: assert.NoError,
		},
	}
	for _, tt := range tests {
		t.Run(tt.name, func(t *testing.T) {
			s := &consoleSinker{
				dbTblInfo:        tt.fields.dbTblInfo,
				watermarkUpdater: tt.fields.watermarkUpdater,
			}
			s.Sink(tt.args.ctx, tt.args.data)
		})
	}
}

func TestNewMysqlSink(t *testing.T) {
	type args struct {
		user          string
		password      string
		ip            string
		port          int
		retryTimes    int
		retryDuration time.Duration
	}
	tests := []struct {
		name    string
		args    args
		want    Sink
		wantErr assert.ErrorAssertionFunc
	}{
		{
			args: args{
				user:          "root",
				password:      "123456",
				ip:            "127.0.0.1",
				port:          3306,
				retryTimes:    3,
				retryDuration: 3 * time.Second,
			},
			want: &mysqlSink{
				user:          "root",
				password:      "123456",
				ip:            "127.0.0.1",
				port:          3306,
				retryTimes:    3,
				retryDuration: 3 * time.Second,
				timeout:       CDCDefaultSendSqlTimeout,
			},
			wantErr: assert.NoError,
		},
	}

	stub := gostub.Stub(&OpenDbConn, func(_, _, _ string, _ int, _ string) (_ *sql.DB, _ error) {
		return nil, nil
	})
	defer stub.Reset()

	for _, tt := range tests {
		t.Run(tt.name, func(t *testing.T) {
			got, err := NewMysqlSink(tt.args.user, tt.args.password, tt.args.ip, tt.args.port, tt.args.retryTimes, tt.args.retryDuration, CDCDefaultSendSqlTimeout, false)
			if !tt.wantErr(t, err, fmt.Sprintf("NewMysqlSink(%v, %v, %v, %v, %v, %v)", tt.args.user, tt.args.password, tt.args.ip, tt.args.port, tt.args.retryTimes, tt.args.retryDuration)) {
				return
			}
			assert.Equalf(t, tt.want, got, "NewMysqlSink(%v, %v, %v, %v, %v, %v)", tt.args.user, tt.args.password, tt.args.ip, tt.args.port, tt.args.retryTimes, tt.args.retryDuration)
		})
	}
}

func Test_mysqlSink_Close(t *testing.T) {
	db, mock, err := sqlmock.New()
	assert.NoError(t, err)
	mock.ExpectClose()

	sink := &mysqlSink{
		user:          "root",
		password:      "123456",
		ip:            "127.0.0.1",
		port:          3306,
		retryTimes:    3,
		retryDuration: 3 * time.Second,
		conn:          db,
	}
	sink.Close()
	assert.Nil(t, sink.conn)
}

func Test_mysqlSink_Send(t *testing.T) {
	db, mock, err := sqlmock.New()
	assert.NoError(t, err)
	mock.ExpectExec(fakeSql).WillReturnResult(sqlmock.NewResult(1, 1))

	sink := &mysqlSink{
		user:          "root",
		password:      "123456",
		ip:            "127.0.0.1",
		port:          3306,
		retryTimes:    CDCDefaultRetryTimes,
		retryDuration: CDCDefaultRetryDuration,
		conn:          db,
	}
	ar := NewCdcActiveRoutine()
	err = sink.Send(context.Background(), ar, []byte("sql"), true)
	assert.NoError(t, err)

	close(ar.Pause)
	err = sink.Send(context.Background(), ar, []byte("sql"), true)
	assert.NoError(t, err)
}

func TestNewMysqlSinker(t *testing.T) {
	db, mock, err := sqlmock.New()
	assert.NoError(t, err)
	mock.ExpectQuery("SELECT @@max_allowed_packet").WillReturnRows(sqlmock.NewRows([]string{""}).AddRow(CDCDefaultTaskExtra_MaxSQLLen))

	sink := &mysqlSink{
		user:          "root",
		password:      "123456",
		ip:            "127.0.0.1",
		port:          3306,
		retryTimes:    3,
		retryDuration: 3 * time.Second,
		conn:          db,
	}

	dbTblInfo := &DbTableInfo{
		SinkDbName:  "dbName",
		SinkTblName: "tblName",
	}

	tableDef := &plan.TableDef{
		Cols: []*plan.ColDef{
			{
				Name: "pk",
				Typ:  plan.Type{Id: int32(types.T_uint64)},
			},
		},
		Name2ColIndex: map[string]int32{"pk": 0},
		Pkey: &plan.PrimaryKeyDef{
			Names: []string{"pk"},
		},
	}
	NewMysqlSinker(
		sink,
		1,
		"task-1",
		dbTblInfo,
		nil,
		tableDef,
		NewCdcActiveRoutine(),
		CDCDefaultTaskExtra_MaxSQLLen,
		false,
	)
}

func Test_mysqlSinker_appendSqlBuf(t *testing.T) {
	ctx := context.Background()

	tsInsertPrefix := "/* tsInsertPrefix */REPLACE INTO `db`.`table` VALUES "
	tsDeletePrefix := "/* tsDeletePrefix */DELETE FROM `db`.`table` WHERE a IN ("

	db, mock, err := sqlmock.New()
	assert.NoError(t, err)
	mock.ExpectExec(".*").WillReturnResult(sqlmock.NewResult(1, 1))
	mock.ExpectExec(".*").WillReturnResult(sqlmock.NewResult(1, 1))
	sink := &mysqlSink{
		user:          "root",
		password:      "123456",
		ip:            "127.0.0.1",
		port:          3306,
		retryTimes:    CDCDefaultRetryTimes,
		retryDuration: CDCDefaultRetryDuration,
		conn:          db,
	}

	ar := NewCdcActiveRoutine()
	s := &mysqlSinker{
		mysql:          sink,
		tsInsertPrefix: []byte(tsInsertPrefix),
		tsDeletePrefix: []byte(tsDeletePrefix),
		preRowType:     NoOp,
		ar:             ar,
		sqlBufSendCh:   make(chan []byte),
	}
	s.insertSuffix = []byte(";")
	s.insertRowPrefix = []byte("(")
	s.insertColSeparator = []byte(",")
	s.insertRowSuffix = []byte(")")
	s.insertRowSeparator = []byte(",")
	s.sqlBufs[0] = make([]byte, sqlBufReserved, len(tsDeletePrefix)+8+sqlBufReserved)
	s.sqlBufs[1] = make([]byte, sqlBufReserved, len(tsDeletePrefix)+8+sqlBufReserved)
	s.curBufIdx = 0
	s.sqlBuf = s.sqlBufs[s.curBufIdx]
	s.ClearError()
	go s.Run(ctx, ar)
	defer func() {
		// call dummy to guarantee sqls has been sent, then close
		s.SendDummy()
		s.Close()
	}()

	prefix := "\000\000\000\000\000"

	// test insert
	s.sqlBuf = append(s.sqlBuf[:sqlBufReserved], s.tsInsertPrefix...)
	s.rowBuf = []byte("insert")
	// not exceed cap
	err = s.appendSqlBuf(InsertRow)
	assert.NoError(t, err)
	assert.Equal(t, []byte(prefix+tsInsertPrefix+"insert"), s.sqlBuf)
	// exceed cap
	err = s.appendSqlBuf(InsertRow)
	assert.NoError(t, err)
	assert.Equal(t, []byte(prefix+tsInsertPrefix+"insert"), s.sqlBuf)

	// test delete
	s.sqlBuf = append(s.sqlBuf[:sqlBufReserved], s.tsDeletePrefix...)
	s.rowBuf = []byte("delete")
	// not exceed cap
	err = s.appendSqlBuf(DeleteRow)
	assert.NoError(t, err)
	assert.Equal(t, []byte(prefix+tsDeletePrefix+"delete"), s.sqlBuf)
	// exceed cap
	err = s.appendSqlBuf(DeleteRow)
	assert.NoError(t, err)
	assert.Equal(t, []byte(prefix+tsDeletePrefix+"delete"), s.sqlBuf)
}

func Test_mysqlSinker_getDeleteRowBuf(t *testing.T) {
	// single col pk
	s := &mysqlSinker{
		rowBuf:    make([]byte, 0, 1024),
		deleteRow: []any{uint64(1)},
		deleteTypes: []*types.Type{
			{Oid: types.T_uint64},
		},
	}
	s.deleteRowPrefix = []byte("(")
	s.deleteColSeparator = []byte(",")
	s.deleteRowSuffix = []byte(")")
	s.deleteRowSeparator = []byte(",")

	err := s.getDeleteRowBuf(context.Background())
	assert.NoError(t, err)
	assert.Equal(t, []byte("(1)"), s.rowBuf)

	// multi cols pk
	s = &mysqlSinker{
		rowBuf:    make([]byte, 0, 1024),
		deleteRow: []any{[]byte{}},
		deleteTypes: []*types.Type{
			{Oid: types.T_uint64},
			{Oid: types.T_uint64},
		},
	}
	s.deleteSuffix = []byte(");")
	s.deleteRowPrefix = []byte("(")
	s.deleteColSeparator = []byte(",")
	s.deleteRowSuffix = []byte(")")
	s.deleteRowSeparator = []byte(",")

	stub := gostub.Stub(&unpackWithSchema, func(_ []byte) (types.Tuple, []types.T, error) {
		return types.Tuple{uint64(1), uint64(2)}, nil, nil
	})
	defer stub.Reset()

	err = s.getDeleteRowBuf(context.Background())
	assert.NoError(t, err)
	assert.Equal(t, []byte("(1,2)"), s.rowBuf)
}

func Test_mysqlSinker_getInsertRowBuf(t *testing.T) {
	s := &mysqlSinker{
		rowBuf:    make([]byte, 0, 1024),
		insertRow: []any{uint64(1), []byte("a")},
		insertTypes: []*types.Type{
			{Oid: types.T_uint64},
			{Oid: types.T_varchar},
		},
	}
	s.insertRowPrefix = []byte("(")
	s.insertColSeparator = []byte(",")
	s.insertRowSuffix = []byte(")")
	s.insertRowSeparator = []byte(",")

	err := s.getInsertRowBuf(context.Background())
	assert.NoError(t, err)
	assert.Equal(t, []byte("(1,'a')"), s.rowBuf)
}

func Test_mysqlSinker_Sink(t *testing.T) {
	ctx := context.Background()
	t0 := types.BuildTS(0, 1)
	t1 := types.BuildTS(1, 1)
	t2 := types.BuildTS(2, 1)

	db, mock, err := sqlmock.New()
	assert.NoError(t, err)
	mock.ExpectQuery("SELECT @@max_allowed_packet").WillReturnRows(sqlmock.NewRows([]string{""}).AddRow(CDCDefaultTaskExtra_MaxSQLLen))
	mock.ExpectExec(".*").WillReturnResult(sqlmock.NewResult(1, 1))
	mock.ExpectExec(".*").WillReturnResult(sqlmock.NewResult(1, 1))
	mock.ExpectExec(".*").WillReturnResult(sqlmock.NewResult(1, 1))
	mock.ExpectExec(".*").WillReturnResult(sqlmock.NewResult(1, 1))
	mock.ExpectExec(".*").WillReturnResult(sqlmock.NewResult(1, 1))
	mock.ExpectExec(".*").WillReturnResult(sqlmock.NewResult(1, 1))
	mock.ExpectExec(".*").WillReturnResult(sqlmock.NewResult(1, 1))

	sink := &mysqlSink{
		user:          "root",
		password:      "123456",
		ip:            "127.0.0.1",
		port:          3306,
		retryTimes:    3,
		retryDuration: 3 * time.Second,
		conn:          db,
	}

	dbTblInfo := &DbTableInfo{
		SinkDbName:  "dbName",
		SinkTblName: "tblName",
	}

	u, _ := InitCDCWatermarkUpdaterForTest(t)
	u.Start()
	defer u.Stop()
	u.UpdateWatermarkOnly(context.Background(), &WatermarkKey{
		AccountId: 1,
		TaskId:    "taskID-1",
		DBName:    "db1",
		TableName: "t1",
	}, &t0)

	tableDef := &plan.TableDef{
		Cols: []*plan.ColDef{
			{
				Name: "pk",
				Typ:  plan.Type{Id: int32(types.T_uint64)},
			},
		},
		Name2ColIndex: map[string]int32{"pk": 0},
		Pkey: &plan.PrimaryKeyDef{
			Names: []string{"pk"},
		},
	}

	ar := NewCdcActiveRoutine()

	s := NewMysqlSinker(
		sink,
		1,
		"task-1",
		dbTblInfo,
		u,
		tableDef,
		ar,
		CDCDefaultTaskExtra_MaxSQLLen,
		false,
	)
	s.ClearError()
	go s.Run(ctx, ar)
	defer func() {
		// call dummy to guarantee sqls has been sent, then close
		s.SendDummy()
		s.Close()
	}()

	packerPool := fileservice.NewPool(
		128,
		func() *types.Packer {
			return types.NewPacker()
		},
		func(packer *types.Packer) {
			packer.Reset()
		},
		func(packer *types.Packer) {
			packer.Close()
		},
	)
	var packer *types.Packer
	put := packerPool.Get(&packer)
	defer put.Put()

	// first receive a ckp
	ckpBat := batch.New([]string{"a", "ts"})
	ckpBat.Vecs[0] = testutil.MakeUint64Vector([]uint64{1, 2, 3}, nil)
	ckpBat.Vecs[1] = testutil.MakeInt32Vector([]int32{1, 2, 3}, nil)
	ckpBat.SetRowCount(3)

	s.Sink(ctx, &DecoderOutput{
		outputTyp:     OutputTypeSnapshot,
		fromTs:        t0,
		toTs:          t1,
		checkpointBat: ckpBat,
	})
	assert.NoError(t, err)
	s.Sink(ctx, &DecoderOutput{
		noMoreData: true,
		fromTs:     t0,
		toTs:       t1,
	})
	assert.NoError(t, err)

	// receive a tail
	insertAtomicBat := NewAtomicBatch(testutil.TestUtilMp)
	insertBat := batch.New([]string{"a", "ts"})
	insertBat.Vecs[0] = testutil.MakeUint64Vector([]uint64{1, 2, 3}, nil)
	insertBat.Vecs[1] = testutil.MakeTSVector([]types.TS{t1}, nil)
	insertBat.SetRowCount(3)
	insertAtomicBat.Append(packer, insertBat, 1, 0)

	deleteAtomicBat := NewAtomicBatch(testutil.TestUtilMp)
	deleteBat := batch.New([]string{"a", "ts"})
	deleteBat.Vecs[0] = testutil.MakeUint64Vector([]uint64{4}, nil)
	deleteBat.Vecs[1] = testutil.MakeTSVector([]types.TS{t1}, nil)
	deleteBat.SetRowCount(1)
	deleteAtomicBat.Append(packer, deleteBat, 1, 0)

	s.Sink(ctx, &DecoderOutput{
		outputTyp:      OutputTypeTail,
		fromTs:         t1,
		toTs:           t2,
		insertAtmBatch: insertAtomicBat,
		deleteAtmBatch: deleteAtomicBat,
	})
	assert.NoError(t, err)

	s.Sink(ctx, &DecoderOutput{
		outputTyp:      OutputTypeTail,
		fromTs:         t1,
		toTs:           t2,
		insertAtmBatch: insertAtomicBat,
		deleteAtmBatch: NewAtomicBatch(testutil.TestUtilMp),
	})
	assert.NoError(t, err)

	s.Sink(ctx, &DecoderOutput{
		outputTyp:      OutputTypeTail,
		fromTs:         t1,
		toTs:           t2,
		insertAtmBatch: NewAtomicBatch(testutil.TestUtilMp),
		deleteAtmBatch: deleteAtomicBat,
	})
	assert.NoError(t, err)

	s.Sink(ctx, &DecoderOutput{
		noMoreData: true,
		fromTs:     t1,
		toTs:       t2,
	})
	assert.NoError(t, err)
}

func Test_mysqlSinker_Sink_NoMoreData(t *testing.T) {
	ctx := context.Background()

	db, mock, err := sqlmock.New()
	assert.NoError(t, err)
	mock.ExpectExec(".*").WillReturnError(moerr.NewInternalErrorNoCtx(""))

	dbTblInfo := &DbTableInfo{
		SourceDbName:  "db1",
		SourceTblName: "t1",
	}

	watermarkUpdater, _ := InitCDCWatermarkUpdaterForTest(t)
	watermarkUpdater.Start()
	defer watermarkUpdater.Stop()
	wmTS := types.BuildTS(0, 1)
	wmKey := WatermarkKey{
		AccountId: 0,
		TaskId:    "taskID-1",
		DBName:    "db1",
		TableName: "t1",
	}
	getTS, err := watermarkUpdater.GetOrAddCommitted(
		context.Background(),
		&wmKey,
		&wmTS,
	)
	assert.NoError(t, err)
	assert.Equal(t, wmTS, getTS)

	ar := NewCdcActiveRoutine()

	s := &mysqlSinker{
		mysql: &mysqlSink{
			user:          "root",
			password:      "123456",
			ip:            "127.0.0.1",
			port:          3306,
			retryTimes:    3,
			retryDuration: 5 * time.Millisecond,
			conn:          db,
		},
		ar:               ar,
		accountId:        wmKey.AccountId,
		taskId:           wmKey.TaskId,
		dbTblInfo:        dbTblInfo,
		watermarkUpdater: watermarkUpdater,
		preRowType:       DeleteRow,
	}
	s.sqlBufs[0] = make([]byte, 128, 1024)
	s.sqlBufs[1] = make([]byte, 0, 1024)
	s.curBufIdx = 0
	s.sqlBuf = s.sqlBufs[s.curBufIdx]
	s.preSqlBufLen = 128
	s.sqlBufSendCh = make(chan []byte)
	s.ClearError()
	go s.Run(ctx, ar)
	defer func() {
		// call dummy to guarantee sqls has been sent, then close
		s.SendDummy()
		s.Close()
	}()

	s.Sink(ctx, &DecoderOutput{
		noMoreData: true,
		toTs:       types.BuildTS(1, 1),
	})
	s.SendDummy()
	err = s.Error()
	assert.Error(t, err)
}

func Test_mysqlSinker_sinkSnapshot(t *testing.T) {
	db, mock, err := sqlmock.New()
	assert.NoError(t, err)
	mock.ExpectExec(".*").WillReturnError(moerr.NewInternalErrorNoCtx(""))

	sinker := &mysqlSinker{
		mysql: &mysqlSink{
			user:          "root",
			password:      "123456",
			ip:            "127.0.0.1",
			port:          3306,
			retryTimes:    3,
			retryDuration: 3 * time.Second,
			conn:          db,
		},
		ar:     NewCdcActiveRoutine(),
		sqlBuf: make([]byte, 1024),
	}

	insertBat := batch.New([]string{"a", "ts"})
	insertBat.Vecs[0] = testutil.MakeUint64Vector([]uint64{1}, nil)
	insertBat.Vecs[1] = testutil.MakeTSVector([]types.TS{types.BuildTS(0, 1)}, nil)
	sinker.sinkSnapshot(context.Background(), insertBat)
}

func Test_mysqlSinker_sinkDelete(t *testing.T) {
	type fields struct {
		mysql            Sink
		dbTblInfo        *DbTableInfo
		watermarkUpdater *CDCWatermarkUpdater
		sqlBuf           []byte
		rowBuf           []byte
		insertPrefix     []byte
		deletePrefix     []byte
		tsInsertPrefix   []byte
		tsDeletePrefix   []byte
		insertTypes      []*types.Type
		deleteTypes      []*types.Type
		insertRow        []any
		deleteRow        []any
		preRowType       RowType
	}
	type args struct {
		ctx        context.Context
		insertIter *atomicBatchRowIter
	}
	tests := []struct {
		name    string
		fields  fields
		args    args
		wantErr assert.ErrorAssertionFunc
	}{
		// TODO: Add test cases.
	}
	for _, tt := range tests {
		t.Run(tt.name, func(t *testing.T) {
			s := &mysqlSinker{
				mysql:            tt.fields.mysql,
				dbTblInfo:        tt.fields.dbTblInfo,
				watermarkUpdater: tt.fields.watermarkUpdater,
				sqlBuf:           tt.fields.sqlBuf,
				rowBuf:           tt.fields.rowBuf,
				insertPrefix:     tt.fields.insertPrefix,
				deletePrefix:     tt.fields.deletePrefix,
				tsInsertPrefix:   tt.fields.tsInsertPrefix,
				tsDeletePrefix:   tt.fields.tsDeletePrefix,
				insertTypes:      tt.fields.insertTypes,
				deleteTypes:      tt.fields.deleteTypes,
				insertRow:        tt.fields.insertRow,
				deleteRow:        tt.fields.deleteRow,
				preRowType:       tt.fields.preRowType,
			}
			tt.wantErr(t, s.sinkDelete(tt.args.ctx, tt.args.insertIter), fmt.Sprintf("sinkDelete(%v, %v)", tt.args.ctx, tt.args.insertIter))
		})
	}
}

func Test_mysqlSinker_sinkInsert(t *testing.T) {
	type fields struct {
		mysql            Sink
		dbTblInfo        *DbTableInfo
		watermarkUpdater *CDCWatermarkUpdater
		sqlBuf           []byte
		rowBuf           []byte
		insertPrefix     []byte
		deletePrefix     []byte
		tsInsertPrefix   []byte
		tsDeletePrefix   []byte
		insertTypes      []*types.Type
		deleteTypes      []*types.Type
		insertRow        []any
		deleteRow        []any
		preRowType       RowType
	}
	type args struct {
		ctx        context.Context
		insertIter *atomicBatchRowIter
	}
	tests := []struct {
		name    string
		fields  fields
		args    args
		wantErr assert.ErrorAssertionFunc
	}{
		// TODO: Add test cases.
	}
	for _, tt := range tests {
		t.Run(tt.name, func(t *testing.T) {
			s := &mysqlSinker{
				mysql:            tt.fields.mysql,
				dbTblInfo:        tt.fields.dbTblInfo,
				watermarkUpdater: tt.fields.watermarkUpdater,
				sqlBuf:           tt.fields.sqlBuf,
				rowBuf:           tt.fields.rowBuf,
				insertPrefix:     tt.fields.insertPrefix,
				deletePrefix:     tt.fields.deletePrefix,
				tsInsertPrefix:   tt.fields.tsInsertPrefix,
				tsDeletePrefix:   tt.fields.tsDeletePrefix,
				insertTypes:      tt.fields.insertTypes,
				deleteTypes:      tt.fields.deleteTypes,
				insertRow:        tt.fields.insertRow,
				deleteRow:        tt.fields.deleteRow,
				preRowType:       tt.fields.preRowType,
			}
			tt.wantErr(t, s.sinkInsert(tt.args.ctx, tt.args.insertIter), fmt.Sprintf("sinkInsert(%v, %v)", tt.args.ctx, tt.args.insertIter))
		})
	}
}

func Test_mysqlsink(t *testing.T) {
	wmark, _ := InitCDCWatermarkUpdaterForTest(t)
	wmark.Start()
	defer wmark.Stop()
	ts := types.BuildTS(100, 100)
	wmark.UpdateWatermarkOnly(context.Background(), &WatermarkKey{
		AccountId: 0,
		TaskId:    "taskID-1",
		DBName:    "db1",
		TableName: "t1",
	}, &ts)
	sink := &mysqlSinker{
		watermarkUpdater: wmark,
		dbTblInfo: &DbTableInfo{
			SourceTblId:   0,
			SourceTblName: "t1",
			SourceDbName:  "db1",
		},
	}
	ts = types.BuildTS(100, 100)
	sink.watermarkUpdater.UpdateWatermarkOnly(context.Background(), &WatermarkKey{
		AccountId: 0,
		TaskId:    "taskID-1",
		DBName:    "db1",
		TableName: "t1",
	},
		&ts,
	)
	sink.Sink(context.Background(), &DecoderOutput{})
}

func Test_mysqlSinker_sinkTail(t *testing.T) {
	db, mock, err := sqlmock.New()
	assert.NoError(t, err)
	mock.ExpectExec(".*").WillReturnResult(sqlmock.NewResult(1, 1))

	packerPool := fileservice.NewPool(
		128,
		func() *types.Packer {
			return types.NewPacker()
		},
		func(packer *types.Packer) {
			packer.Reset()
		},
		func(packer *types.Packer) {
			packer.Close()
		},
	)
	var packer *types.Packer
	put := packerPool.Get(&packer)
	defer put.Put()

	sinker := &mysqlSinker{
		mysql: &mysqlSink{
			user:          "root",
			password:      "123456",
			ip:            "127.0.0.1",
			port:          3306,
			retryTimes:    3,
			retryDuration: 3 * time.Second,
			conn:          db,
		},
		ar:           NewCdcActiveRoutine(),
		sqlBuf:       make([]byte, 1024),
		sqlBufSendCh: make(chan []byte, 1024),
	}
	sinker.sqlBufs[0] = make([]byte, sqlBufReserved)
	sinker.sqlBufs[1] = make([]byte, sqlBufReserved)

	insertAtomicBat := NewAtomicBatch(testutil.TestUtilMp)
	insertBat := batch.New([]string{"a", "ts"})
	insertBat.Vecs[0] = testutil.MakeUint64Vector([]uint64{1}, nil)
	insertBat.Vecs[1] = testutil.MakeTSVector([]types.TS{types.BuildTS(0, 1)}, nil)
	insertBat.SetRowCount(3)
	insertAtomicBat.Append(packer, insertBat, 1, 0)

	deleteAtomicBat := NewAtomicBatch(testutil.TestUtilMp)
	sinker.sinkTail(context.Background(), insertAtomicBat, deleteAtomicBat)
}

func Test_consoleSinker_Close(t *testing.T) {
	type fields struct {
		dbTblInfo        *DbTableInfo
		watermarkUpdater *CDCWatermarkUpdater
	}
	tests := []struct {
		name   string
		fields fields
	}{
		{
			fields: fields{
				dbTblInfo:        &DbTableInfo{},
				watermarkUpdater: nil,
			},
		},
	}
	for _, tt := range tests {
		t.Run(tt.name, func(t *testing.T) {
			s := &consoleSinker{
				dbTblInfo:        tt.fields.dbTblInfo,
				watermarkUpdater: tt.fields.watermarkUpdater,
			}
			s.Close()
		})
	}
}

func Test_mysqlSinker_Close(t *testing.T) {
	sink := &mysqlSink{
		user:          "root",
		password:      "123456",
		ip:            "127.0.0.1",
		port:          3306,
		retryTimes:    3,
		retryDuration: 3 * time.Second,
	}

	sinker := &mysqlSinker{
		mysql:        sink,
		sqlBufSendCh: make(chan []byte),
	}

	sinker.Close()
}

func Test_mysqlSinker_SendBeginCommitRollback(t *testing.T) {
	db, mock, err := sqlmock.New()
	assert.NoError(t, err)

	ar := NewCdcActiveRoutine()
	s := &mysqlSinker{
		mysql: &mysqlSink{
			retryTimes:    3,
			retryDuration: 3 * time.Second,
			conn:          db,
		},
		ar:           ar,
		sqlBufSendCh: make(chan []byte),
	}
	s.ClearError()
	go s.Run(context.Background(), ar)
	defer func() {
		// call dummy to guarantee sqls has been sent, then close
		s.SendDummy()
		s.Close()
	}()

	mock.ExpectBegin()
	mock.ExpectCommit()
	s.SendBegin()
	assert.NoError(t, err)
	s.SendCommit()
	assert.NoError(t, err)
	s.SendDummy()

	mock.ExpectBegin()
	mock.ExpectRollback()
	s.SendBegin()
	assert.NoError(t, err)
	s.SendRollback()
	assert.NoError(t, err)
	s.SendDummy()

	// begin error
	mock.ExpectBegin().WillReturnError(moerr.NewInternalErrorNoCtx("begin error"))
	s.SendBegin()
	s.SendDummy()
	assert.Error(t, s.Error())
	s.ClearError()

	// commit error
	mock.ExpectBegin()
	mock.ExpectCommit().WillReturnError(moerr.NewInternalErrorNoCtx("commit error"))
	s.SendBegin()
	s.SendCommit()
	s.SendDummy()
	assert.Error(t, s.Error())
	s.ClearError()

	// rollback error
	mock.ExpectBegin()
	mock.ExpectRollback().WillReturnError(moerr.NewInternalErrorNoCtx("rollback error"))
	s.SendBegin()
	s.SendRollback()
	s.SendDummy()
	assert.Error(t, s.Error())
	s.ClearError()
}

func Test_consoleSinker_SendBeginCommitRollback(t *testing.T) {
	s := &consoleSinker{}
	s.SendBegin()
	s.SendCommit()
	s.SendRollback()
}

func Test_mysqlSinker_ClearError(t *testing.T) {
	s := &mysqlSinker{}
	s.SetError(moerr.NewInternalErrorNoCtx("test err"))
	assert.Error(t, s.Error())

	s.ClearError()
	assert.Nil(t, s.Error())
}

func Test_mysqlSinker_Reset(t *testing.T) {
	s := &mysqlSinker{}
	s.sqlBufs[0] = make([]byte, sqlBufReserved, 1024)
	s.sqlBufs[1] = make([]byte, sqlBufReserved, 1024)
	s.curBufIdx = 0
	s.sqlBuf = s.sqlBufs[s.curBufIdx]
	s.Reset()
}

func Test_Error(t *testing.T) {

	tsInsertPrefix := "/* tsInsertPrefix */REPLACE INTO `db`.`table` VALUES "
	tsDeletePrefix := "/* tsDeletePrefix */DELETE FROM `db`.`table` WHERE a IN ("

	db, mock, err := sqlmock.New()
	assert.NoError(t, err)
	mock.ExpectExec(".*").WillReturnResult(sqlmock.NewResult(1, 1))
	mock.ExpectExec(".*").WillReturnResult(sqlmock.NewResult(1, 1))
	sink := &mysqlSink{
		user:          "root",
		password:      "123456",
		ip:            "127.0.0.1",
		port:          3306,
		retryTimes:    3,
		retryDuration: 3 * time.Second,
		conn:          db,
	}
	defer sink.Close()

	ar := NewCdcActiveRoutine()
	s := &mysqlSinker{
		mysql:          sink,
		tsInsertPrefix: []byte(tsInsertPrefix),
		tsDeletePrefix: []byte(tsDeletePrefix),
		preRowType:     NoOp,
		ar:             ar,
		sqlBufSendCh:   make(chan []byte),
	}
	defer s.Close()
	s.SetError(errors.ErrUnsupported)
	assert.Equal(t, "internal error: convert go error to mo error unsupported operation", s.Error().Error())
	s.SetError(moerr.NewFileNotFound(context.Background(), "test error"))
	assert.True(t, moerr.IsMoErrCode(s.Error(), moerr.ErrFileNotFound))

	var merr *moerr.Error
	s.SetError(merr)

	assert.False(t, moerr.IsMoErrCode(s.Error(), moerr.ErrFileNotFound))

	s.SetError(nil)
	assert.Nil(t, s.Error())
}

func TestRecordTxn(t *testing.T) {
	fault.Enable()
	defer fault.Disable()

	rm, err := objectio.InjectCDCRecordTxn("testdb", "t1", 0)
	assert.NoError(t, err)

	defer func() {
		rm()
	}()

	ok, _ := objectio.CDCRecordTxnInjected("testdb", "t1")
	assert.True(t, ok)

	ok, _ = objectio.CDCRecordTxnInjected("tpcc", "bmsql_stock")
	assert.True(t, ok)

	{
		s := &mysqlSink{}

		sql1 := make([]byte, sqlBufReserved)
		sql1 = append(sql1, []byte("select count(*) from testdb.t1")...)

		s.recordTxnSQL(sql1)
		s.infoRecordedTxnSQLs(nil)
		s.infoRecordedTxnSQLs(nil)
	}

	{
		s := &mysqlSink{}
		s.debugTxnRecorder.doRecord = true

		sql1 := make([]byte, sqlBufReserved)
		sql1 = append(sql1, []byte("select count(*) from testdb.t1")...)

		sql2 := make([]byte, sqlBufReserved)
		sql2 = append(sql2, []byte("select count(*) from tpcc.bmsql_stock")...)

		s.recordTxnSQL(sql1)
		s.recordTxnSQL(sql2)

		s.infoRecordedTxnSQLs(nil)
		s.infoRecordedTxnSQLs(nil)
	}
}<|MERGE_RESOLUTION|>--- conflicted
+++ resolved
@@ -137,10 +137,8 @@
 
 	for _, tt := range tests {
 		t.Run(tt.name, func(t *testing.T) {
-<<<<<<< HEAD
-			got, err := NewSinker("", tt.args.sinkUri, tt.args.dbTblInfo, tt.args.watermarkUpdater, tt.args.tableDef, tt.args.retryTimes, tt.args.retryDuration, tt.args.ar, CDCDefaultTaskExtra_MaxSQLLen, CDCDefaultSendSqlTimeout)
-=======
 			got, err := NewSinker(
+				"",
 				tt.args.sinkUri,
 				tt.args.accountId,
 				tt.args.taskId,
@@ -153,7 +151,6 @@
 				CDCDefaultTaskExtra_MaxSQLLen,
 				CDCDefaultSendSqlTimeout,
 			)
->>>>>>> 3aaf0edd
 			if !tt.wantErr(t, err, fmt.Sprintf("NewSinker(%v, %v, %v, %v, %v, %v)", tt.args.sinkUri, tt.args.dbTblInfo, tt.args.watermarkUpdater, tt.args.tableDef, tt.args.retryTimes, tt.args.retryDuration)) {
 				return
 			}
